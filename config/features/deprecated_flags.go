package features

import (
	"github.com/urfave/cli/v2"
)

// Deprecated flags list.
const deprecatedUsage = "DEPRECATED. DO NOT USE."

var (
	// To deprecate a feature flag, first copy the example below, then insert deprecated flag in `deprecatedFlags`.
	exampleDeprecatedFeatureFlag = &cli.StringFlag{
		Name:   "name",
		Usage:  deprecatedUsage,
		Hidden: true,
	}
	deprecatedEnableOptionalEngineMethods = &cli.BoolFlag{
		Name:   "enable-optional-engine-methods",
		Usage:  deprecatedUsage,
		Hidden: true,
	}
	deprecatedDisableBuildBlockParallel = &cli.BoolFlag{
		Name:   "disable-build-block-parallel",
		Usage:  deprecatedUsage,
		Hidden: true,
	}
	deprecatedDisableReorgLateBlocks = &cli.BoolFlag{
		Name:   "disable-reorg-late-blocks",
		Usage:  deprecatedUsage,
		Hidden: true,
	}
	deprecatedDisableOptionalEngineMethods = &cli.BoolFlag{
		Name:   "disable-optional-engine-methods",
		Usage:  deprecatedUsage,
		Hidden: true,
	}
	deprecatedDisableAggregateParallel = &cli.BoolFlag{
		Name:   "disable-aggregate-parallel",
		Usage:  deprecatedUsage,
		Hidden: true,
	}
	deprecatedEnableEIP4881 = &cli.BoolFlag{
		Name:   "enable-eip-4881",
		Usage:  deprecatedUsage,
		Hidden: true,
	}
	deprecatedDisableEIP4881 = &cli.BoolFlag{
		Name:   "disable-eip-4881",
		Usage:  deprecatedUsage,
		Hidden: true,
	}
	deprecatedVerboseSigVerification = &cli.BoolFlag{
		Name:   "enable-verbose-sig-verification",
		Usage:  deprecatedUsage,
		Hidden: true,
	}
	deprecatedEnableDebugRPCEndpoints = &cli.BoolFlag{
		Name:   "enable-debug-rpc-endpoints",
		Usage:  deprecatedUsage,
		Hidden: true,
	}

	deprecatedBeaconRPCGatewayProviderFlag = &cli.StringFlag{
		Name:   "beacon-rpc-gateway-provider",
		Usage:  deprecatedUsage,
		Hidden: true,
	}

	deprecatedDisableGRPCGateway = &cli.BoolFlag{
		Name:   "disable-grpc-gateway",
		Usage:  deprecatedUsage,
		Hidden: true,
	}

	deprecatedEnableExperimentalState = &cli.BoolFlag{
		Name:   "enable-experimental-state",
		Usage:  deprecatedUsage,
		Hidden: true,
	}
<<<<<<< HEAD
	deprecatedInteropGenesisTimeFlag = &cli.Uint64Flag{
		Name:   "interop-genesis-time",
		Usage:  deprecatedUsage,
		Hidden: true,
	}
	deprecatedInteropNumValidatorsFlag = &cli.Uint64Flag{
		Name:   "interop-num-validators",
=======

	deprecatedEnableCommitteeAwarePacking = &cli.BoolFlag{
		Name:   "enable-committee-aware-packing",
>>>>>>> ffc443b5
		Usage:  deprecatedUsage,
		Hidden: true,
	}
)

// Deprecated flags for both the beacon node and validator client.
var deprecatedFlags = []cli.Flag{
	exampleDeprecatedFeatureFlag,
	deprecatedEnableOptionalEngineMethods,
	deprecatedDisableBuildBlockParallel,
	deprecatedDisableReorgLateBlocks,
	deprecatedDisableOptionalEngineMethods,
	deprecatedDisableAggregateParallel,
	deprecatedEnableEIP4881,
	deprecatedDisableEIP4881,
	deprecatedVerboseSigVerification,
	deprecatedEnableDebugRPCEndpoints,
	deprecatedBeaconRPCGatewayProviderFlag,
	deprecatedDisableGRPCGateway,
	deprecatedEnableExperimentalState,
<<<<<<< HEAD
	deprecatedInteropGenesisTimeFlag,
=======
	deprecatedEnableCommitteeAwarePacking,
>>>>>>> ffc443b5
}

// deprecatedBeaconFlags contains flags that are still used by other components
// and therefore cannot be added to deprecatedFlags
var deprecatedBeaconFlags = []cli.Flag{
	deprecatedInteropNumValidatorsFlag,
}<|MERGE_RESOLUTION|>--- conflicted
+++ resolved
@@ -77,7 +77,12 @@
 		Usage:  deprecatedUsage,
 		Hidden: true,
 	}
-<<<<<<< HEAD
+
+	deprecatedEnableCommitteeAwarePacking = &cli.BoolFlag{
+		Name:   "enable-committee-aware-packing",
+		Usage:  deprecatedUsage,
+		Hidden: true,
+	}
 	deprecatedInteropGenesisTimeFlag = &cli.Uint64Flag{
 		Name:   "interop-genesis-time",
 		Usage:  deprecatedUsage,
@@ -85,11 +90,6 @@
 	}
 	deprecatedInteropNumValidatorsFlag = &cli.Uint64Flag{
 		Name:   "interop-num-validators",
-=======
-
-	deprecatedEnableCommitteeAwarePacking = &cli.BoolFlag{
-		Name:   "enable-committee-aware-packing",
->>>>>>> ffc443b5
 		Usage:  deprecatedUsage,
 		Hidden: true,
 	}
@@ -110,11 +110,8 @@
 	deprecatedBeaconRPCGatewayProviderFlag,
 	deprecatedDisableGRPCGateway,
 	deprecatedEnableExperimentalState,
-<<<<<<< HEAD
+        deprecatedEnableCommitteeAwarePacking,
 	deprecatedInteropGenesisTimeFlag,
-=======
-	deprecatedEnableCommitteeAwarePacking,
->>>>>>> ffc443b5
 }
 
 // deprecatedBeaconFlags contains flags that are still used by other components
