--- conflicted
+++ resolved
@@ -11,12 +11,8 @@
 	"github.com/prysmaticlabs/prysm/beacon-chain/core/helpers"
 	"github.com/prysmaticlabs/prysm/beacon-chain/core/state"
 	iface "github.com/prysmaticlabs/prysm/beacon-chain/state/interface"
-<<<<<<< HEAD
-	stateAltair "github.com/prysmaticlabs/prysm/beacon-chain/state/state-altair"
-	"github.com/prysmaticlabs/prysm/beacon-chain/state/stateV0"
-=======
 	"github.com/prysmaticlabs/prysm/beacon-chain/state/v1"
->>>>>>> b23f63a0
+	"github.com/prysmaticlabs/prysm/beacon-chain/state/v2"
 	ethpb "github.com/prysmaticlabs/prysm/proto/eth/v1alpha1"
 	"github.com/prysmaticlabs/prysm/shared/bls"
 	"github.com/prysmaticlabs/prysm/shared/interfaces/version"
@@ -67,40 +63,30 @@
 	var err error
 	// Only calculate head state if its an attestation for the current slot or future slot.
 	if generateHeadState || slot == bState.Slot() {
-<<<<<<< HEAD
 		var headState iface.BeaconState
 		switch bState.Version() {
 		case version.Phase0:
-			pbState, err := stateV0.ProtobufBeaconState(bState.CloneInnerState())
-			if err != nil {
-				return nil, err
-			}
-			genState, err := stateV0.InitializeFromProtoUnsafe(pbState)
+			pbState, err := v1.ProtobufBeaconState(bState.CloneInnerState())
+			if err != nil {
+				return nil, err
+			}
+			genState, err := v1.InitializeFromProtoUnsafe(pbState)
 			if err != nil {
 				return nil, err
 			}
 			headState = iface.BeaconState(genState)
 		case version.Altair:
-			pbState, err := stateAltair.ProtobufBeaconState(bState.CloneInnerState())
-			if err != nil {
-				return nil, err
-			}
-			genState, err := stateAltair.InitializeFromProtoUnsafe(pbState)
+			pbState, err := v2.ProtobufBeaconState(bState.CloneInnerState())
+			if err != nil {
+				return nil, err
+			}
+			genState, err := v2.InitializeFromProtoUnsafe(pbState)
 			if err != nil {
 				return nil, err
 			}
 			headState = iface.BeaconState(genState)
 		default:
 			return nil, errors.New("state type isn't supported")
-=======
-		pbState, err := v1.ProtobufBeaconState(bState.CloneInnerState())
-		if err != nil {
-			return nil, err
-		}
-		genState, err := v1.InitializeFromProtoUnsafe(pbState)
-		if err != nil {
-			return nil, err
->>>>>>> b23f63a0
 		}
 
 		headState, err = state.ProcessSlots(context.Background(), headState, slot+1)
