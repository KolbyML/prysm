# Changelog

All notable changes to this project will be documented in this file.

The format is based on Keep a Changelog, and this project adheres to Semantic Versioning.

## [Unreleased](https://github.com/prysmaticlabs/prysm/compare/v5.1.1...HEAD)

### Added

- Electra EIP6110: Queue deposit [pr](https://github.com/prysmaticlabs/prysm/pull/14430)
- Add Bellatrix tests for light client functions.
- Add Discovery Rebooter Feature.
- Added GetBlockAttestationsV2 endpoint.
- Light client support: Consensus types for Electra
- Added SubmitPoolAttesterSlashingV2 endpoint.
- Added SubmitAggregateAndProofsRequestV2 endpoint.

### Changed

- Electra EIP6110: Queue deposit requests changes from consensus spec pr #3818
- reversed the boolean return on `BatchVerifyDepositsSignatures`, from need verification, to all keys successfully verified
- Fix `engine_exchangeCapabilities` implementation.
- Updated the default `scrape-interval` in `Client-stats` to 2 minutes to accommodate Beaconcha.in API rate limits.
- Switch to compounding when consolidating with source==target.

### Deprecated

- `/eth/v1alpha1/validator/activation/stream` grpc wait for activation stream is deprecated. [pr](https://github.com/prysmaticlabs/prysm/pull/14514)

### Removed

- Removed finalized validator index cache, no longer needed.

### Fixed

- Fixed mesh size by appending `gParams.Dhi = gossipSubDhi`
- Fix skipping partial withdrawals count.
- recover from panics when writing the event stream [pr](https://github.com/prysmaticlabs/prysm/pull/14545)

### Security


## [v5.1.1](https://github.com/prysmaticlabs/prysm/compare/v5.1.0...v5.1.1) - 2024-10-15

This release has a number of features and improvements. Most notably, the feature flag 
`--enable-experimental-state` has been flipped to "opt out" via `--disable-experimental-state`. 
The experimental state management design has shown significant improvements in memory usage at
runtime. Updates to libp2p's gossipsub have some bandwidith stability improvements with support for
IDONTWANT control messages. 

The gRPC gateway has been deprecated from Prysm in this release. If you need JSON data, consider the
standardized beacon-APIs. 

Updating to this release is recommended at your convenience.

### Added

- Aggregate and proof committee validation for Electra.
- More tests for electra field generation.
- Light client support: Implement `ComputeFieldRootsForBlockBody`.
- Light client support: Add light client database changes.
- Light client support: Implement capella and deneb changes.
- Light client support: Implement `BlockToLightClientHeader` function.
- Light client support: Consensus types.
- GetBeaconStateV2: add Electra case.
- Implement [consensus-specs/3875](https://github.com/ethereum/consensus-specs/pull/3875).
- Tests to ensure sepolia config matches the official upstream yaml.
- `engine_newPayloadV4`,`engine_getPayloadV4` used for electra payload communication with execution client.  [pr](https://github.com/prysmaticlabs/prysm/pull/14492)
- HTTP endpoint for PublishBlobs.
- GetBlockV2, GetBlindedBlock, ProduceBlockV2, ProduceBlockV3: add Electra case.
- Add Electra support and tests for light client functions.
- fastssz version bump (better error messages).
- SSE implementation that sheds stuck clients. [pr](https://github.com/prysmaticlabs/prysm/pull/14413)
- Added GetPoolAttesterSlashingsV2 endpoint.

### Changed

- Electra: Updated interop genesis generator to support Electra.
- `getLocalPayload` has been refactored to enable work in ePBS branch.
- `TestNodeServer_GetPeer` and `TestNodeServer_ListPeers` test flakes resolved by iterating the whole peer list to find
  a match rather than taking the first peer in the map.
- Passing spectests v1.5.0-alpha.4 and v1.5.0-alpha.5.
- Beacon chain now asserts that the external builder block uses the expected gas limit.
- Electra: Add electra objects to beacon API.
- Electra: Updated block publishing beacon APIs to support Electra.
- "Submitted builder validator registration settings for custom builders" log message moved to debug level.
- config: Genesis validator root is now hardcoded in params.BeaconConfig()
- `grpc-gateway-host` is renamed to http-host. The old name can still be used as an alias.
- `grpc-gateway-port` is renamed to http-port. The old name can still be used as an alias.
- `grpc-gateway-corsdomain` is renamed to http-cors-domain. The old name can still be used as an alias.
- `api-timeout` is changed from int flag to duration flag, default value updated.
- Light client support: abstracted out the light client headers with different versions.
- `ApplyToEveryValidator` has been changed to prevent misuse bugs, it takes a closure that takes a `ReadOnlyValidator` and returns a raw pointer to a `Validator`. 
- Removed gorilla mux library and replaced it with net/http updates in go 1.22.
- Clean up `ProposeBlock` for validator client to reduce cognitive scoring and enable further changes.
- Updated k8s-io/client-go to v0.30.4 and k8s-io/apimachinery to v0.30.4
- Migrated tracing library from opencensus to opentelemetry for both the beacon node and validator.
- Refactored light client code to make it more readable and make future PRs easier.
<<<<<<< HEAD
- updated geth to 1.14 ~
- e2e tests start from post merge (bellatrix)
=======
- Update light client helper functions to reference `dev` branch of CL specs
- Updated Libp2p Dependencies to allow prysm to use gossipsub v1.2 .
- Updated Sepolia bootnodes.
- Make committee aware packing the default by deprecating `--enable-committee-aware-packing`.
- Moved `ConvertKzgCommitmentToVersionedHash` to the `primitives` package.
- Updated correlation penalty for EIP-7251. 
>>>>>>> 4aa54107

### Deprecated
- `--disable-grpc-gateway` flag is deprecated due to grpc gateway removal.
- `--enable-experimental-state` flag is deprecated. This feature is now on by default. Opt-out with `--disable-experimental-state`.

### Removed

- Removed gRPC Gateway.
- Removed unused blobs bundle cache.
- Removed consolidation signing domain from params. The Electra design changed such that EL handles consolidation signature verification.
- Remove engine_getPayloadBodiesBy{Hash|Range}V2

### Fixed

- Fixed early release of read lock in BeaconState.getValidatorIndex.
- Electra: resolve inconsistencies with validator committee index validation.
- Electra: build blocks with blobs.
- E2E: fixed gas limit at genesis
- Light client support: use LightClientHeader instead of BeaconBlockHeader.
- validator registration log changed to debug, and the frequency of validator registration calls are reduced
- Core: Fix process effective balance update to safe copy validator for Electra.
- `== nil` checks before calling `IsNil()` on interfaces to prevent panics.
- Core: Fixed slash processing causing extra hashing.
- Core: Fixed extra allocations when processing slashings.
- remove unneeded container in blob sidecar ssz response
- Light client support: create finalized header based on finalizedBlock's version, not attestedBlock.
- Light client support: fix light client attested header execution fields' wrong version bug.
- Testing: added custom matcher for better push settings testing.
- Registered `GetDepositSnapshot` Beacon API endpoint.

### Security

No notable security updates.

## [v5.1.0](https://github.com/prysmaticlabs/prysm/compare/v5.0.4...v5.1.0) - 2024-08-20

This release contains 171 new changes and many of these are related to Electra! Along side the Electra changes, there
are nearly 100 changes related to bug fixes, feature additions, and other improvements to Prysm. Updating to this
release is recommended at your convenience.

⚠️ Deprecation Notice: Removal of gRPC Gateway and Gateway Flag Renaming ⚠️

In an upcoming release, we will be deprecating the gRPC gateway and renaming several associated flags. This change will
result in the removal of access to several internal APIs via REST, though the gRPC endpoints will remain unaffected. We
strongly encourage systems to transition to using the beacon API endpoints moving forward. Please refer to PR for more
details.

### Added

- Electra work
- Fork-specific consensus-types interfaces
- Fuzz ssz roundtrip marshalling, cloner fuzzing
- Add support for multiple beacon nodes in the REST API
- Add middleware for Content-Type and Accept headers
- Add debug logs for proposer settings
- Add tracing to beacon api package
- Add support for persistent validator keys when using remote signer. --validators-external-signer-public-keys and
  --validators-external-signer-key-file See the docs page for more info.
- Add AggregateKeyFromIndices to beacon state to reduce memory usage when processing attestations
- Add GetIndividualVotes endpoint
- Implement is_better_update for light client
- HTTP endpoint for GetValidatorParticipation
- HTTP endpoint for GetChainHead
- HTTP endpoint for GetValidatorActiveSetChanges
- Check locally for min-bid and min-bid-difference

### Changed

- Refactored slasher operations to their logical order
- Refactored Gwei and Wei types from math to primitives package.
- Unwrap payload bid from ExecutionData
- Change ZeroWei to a func to avoid shared ptr
- Updated go-libp2p to v0.35.2 and go-libp2p-pubsub to v0.11.0
- Use genesis block root in epoch 1 for attester duties
- Cleanup validator client code
- Old attestations log moved to debug. "Attestation is too old to broadcast, discarding it"
- Modify ProcessEpoch not to return the state as a returned value
- Updated go-bitfield to latest release
- Use go ticker instead of timer
- process_registry_updates no longer makes a full copy of the validator set
- Validator client processes sync committee roll separately
- Use vote pointers in forkchoice to reduce memory churn
- Avoid Cloning When Creating a New Gossip Message
- Proposer filters invalid attestation signatures
- Validator now pushes proposer settings every slot
- Get all beacon committees at once
- Committee-aware attestation packing

### Deprecated

- `--enable-debug-rpc-endpoints` is deprecated and debug rpc points are on by default.

### Removed

- Removed fork specific getter functions (i.e. PbCapellaBlock, PbDenebBlock, etc)

### Fixed

- Fixed debug log "upgraded stake to $fork" to only log on upgrades instead of every state transition
- Fixed nil block panic in API
- Fixed mockgen script
- Do not fail to build block when block value is unknown
- Fix prysmctl TUI when more than 20 validators were listed
- Revert peer backoff changes from. This was causing some sync committee performance issues.
- Increased attestation seen cache expiration to two epochs
- Fixed slasher db disk usage leak
- fix: Multiple network flags should prevent the BN to start
- Correctly handle empty payload from GetValidatorPerformance requests
- Fix Event stream with carriage return support
- Fix panic on empty block result in REST API
- engine_getPayloadBodiesByRangeV1 - fix, adding hexutil encoding on request parameters
- Use sync committee period instead of epoch in `createLightClientUpdate`

### Security

- Go version updated to 1.22

## [v5.0.4](https://github.com/prysmaticlabs/prysm/compare/v5.0.3...v5.0.4) - 2024-07-21

This release has many wonderful bug fixes and improvements. Some highlights include p2p peer fix for windows users,
beacon API fix for retrieving blobs older than the minimum blob retention period, and improvements to initial sync by
avoiding redundant blob downloads.

Updating to this release is recommended at your earliest convenience, especially for windows users.

### Added

- Beacon-api: broadcast blobs in the event of seen block
- P2P: Add QUIC support

### Changed

- Use slices package for various slice operations
- Initsync skip local blobs
- Use read only validators in Beacon API
- Return syncing status when node is optimistic
- Upgrade the Beacon API e2e evaluator
- Don't return error that can be internally handled
- Allow consistent auth token for validator apis
- Change example.org DNS record
- Simplify prune invalid by reusing existing fork choice store call
- use [32]byte keys in the filesystem cache
- Update Libp2p Dependencies
- Parallelize Broadcasting And Processing Each Blob
- Substantial VC cleanup
- Only log error when aggregator check fails
- Update Libp2p Dependencies
- Change Attestation Log To Debug
- update codegen dep and cleanup organization

### Deprecated

- Remove eip4881 flag (--disable-eip-4881)

### Removed

- Remove the Goerli/Prater support
- Remove unused IsViableForCheckpoint
- Remove unused validator map copy method

### Fixed

- Various typos and other cosmetic fixes
- Send correct state root with finalized event stream
- Extend Broadcast Window For Attestations
- Beacon API: Use retention period when fetching blobs
- Backfill throttling
- Use correct port for health check in Beacon API e2e evaluator
- Do not remove blobs DB in slasher.
- use time.NewTimer() to avoid possible memory leaks
- paranoid underflow protection without error handling
- Fix CommitteeAssignments to not return every validator
- Fix dependent root retrival genesis case
- Restrict Dials From Discovery
- Always close cache warm chan to prevent blocking
- Keep only the latest value in the health channel

### Security

- Bump golang.org/x/net from 0.21.0 to 0.23.0

## [v5.0.3](https://github.com/prysmaticlabs/prysm/compare/v5.0.2...v5.0.3) - 2024-04-04

Prysm v5.0.3 is a small patch release with some nice additions and bug fixes. Updating to this release is recommended
for users on v5.0.0 or v5.0.1. There aren't many changes since last week's v5.0.2 so upgrading is not strictly required,
but there are still improvements in this release so update if you can!

### Added

- Testing: spec test coverage tool
- Add bid value metrics
- prysmctl: Command-line interface for visualizing min/max span bucket
- Explicit Peering Agreement implementation

### Changed

- Utilize next slot cache in block rewards rpc
- validator: Call GetGenesis only once when using beacon API
- Simplify ValidateAttestationTime
- Various typo / commentary improvements
- Change goodbye message from rate limited peer to debug verbosity
- Bump libp2p to v0.33.1
- Fill in missing debug logs for blob p2p IGNORE/REJECT

### Fixed

- Remove check for duplicates in pending attestation queue
- Repair finalized index issue
- Maximize Peer Capacity When Syncing
- Reject Empty Bundles

### Security

No security updates in this release.

## [v5.0.2](https://github.com/prysmaticlabs/prysm/compare/v5.0.1...v5.0.2) - 2024-03-27

This release has many optimizations, UX improvements, and bug fixes. Due to the number of important bug fixes and
optimizations, we encourage all operators to update to v5.0.2 at their earliest convenience.

In this release, there is a notable change to the default value of --local-block-value-boost from 0 to 10. This means
that the default behavior of using the builder API / mev-boost requires the builder bid to be 10% better than your local
block profit. If you want to preserve the existing behavior, set --local-block-value-boost=0.

### Added

- API: Add support for sync committee selections
- blobs: call fsync between part file write and rename (feature flag --blob-save-fsync)
- Implement EIP-3076 minimal slashing protection, using a filesystem database (feature flag
  --enable-minimal-slashing-protection)
- Save invalid block to temp --save-invalid-block-temp
- Compute unrealized checkpoints with pcli
- Add gossip blob sidecar verification ms metric
- Backfill min slot flag (feature flag --backfill-oldest-slot)
- adds a metric to track blob sig cache lookups
- Keymanager APIs - get,post,delete graffiti
- Set default LocalBlockValueBoost to 10
- Add bid value metrics
- REST VC metrics

### Changed

- Normalized checkpoint logs
- Normalize filesystem/blob logs
- Updated gomock libraries
- Use Max Request Limit in Initial Sync
- Do not Persist Startup State
- Normalize backfill logs/errors
- Unify log fields
- Do Not Compute Block Root Again
- Optimize Adding Dirty Indices
- Use a Validator Reader When Computing Unrealized Balances
- Copy Validator Field Trie
- Do not log zero sync committee messages
- small cleanup on functions: use slots.PrevSlot
- Set the log level for running on <network> as INFO.
- Employ Dynamic Cache Sizes
- VC: Improve logging in case of fatal error
- refactoring how proposer settings load into validator client
- Spectest: Unskip Merkle Proof test
- Improve logging.
- Check Unrealized Justification Balances In Spectests
- Optimize SubscribeCommitteeSubnets VC action
- Clean up unreachable code; use new(big.Int) instead of big.NewInt(0)
- Update bazel, rules_go, gazelle, and go versions
- replace receive slot with event stream
- New gossip cache size
- Use headstate for recent checkpoints
- Update spec test to official 1.4.0
- Additional tests for KZG commitments
- Enable Configurable Mplex Timeouts
- Optimize SubmitAggregateSelectionProof VC action
- Re-design TestStartDiscV5_DiscoverPeersWithSubnets test
- Add da waited time to sync block log
- add log message if in da check at slot end
- Log da block root in hex
- Log the slot and blockroot when we deadline waiting for blobs
- Modify the algorithm of updateFinalizedBlockRoots
- Rename payloadattribute Timestamps to Timestamp
- Optimize GetDuties VC action
- docker: Add bazel target for building docker tarball
- Utilize next slot cache in block rewards rpc
- Spec test coverage report
- Refactor batch verifier for sharing across packages

### Removed

- Remove unused bolt buckets
- config: Remove DOMAIN_BLOB_SIDECAR.
- Remove unused deneb code
- Clean up: remove some unused beacon state protos
- Cleaned up code in the sync package
- P2P: Simplify code

### Fixed

- Slasher: Reduce surrounding/surrounded attestations processing time
- Fix blob batch verifier pointer receiver
- db/blobs: Check non-zero data is written to disk
- avoid part path collisions with mem addr entropy
- Download checkpoint sync origin blobs in init-sync
- bazel: Update aspect-build/bazel-lib to v2.5.0
- move setting route handlers to registration from start
- Downgrade Level DB to Stable Version
- Fix failed reorg log
- Fix Data Race in Epoch Boundary
- exit blob fetching for cp block if outside retention
- Do not check parent weight on early FCU
- Fix VC DB conversion when no proposer settings is defined and add Experimental flag in the
  --enable-minimal-slashing-protection help.
- keymanager api: lowercase statuses
- Fix unrealized justification
- fix race condition when pinging peers
- Fix/race receive block
- Blob verification spectest
- Ignore Pubsub Messages Hitting Context Deadlines
- Use justified checkpoint from head state to build attestation
- only update head at 10 seconds when validating
- Use correct gossip validation time
- fix 1-worker underflow; lower default batch size
- handle special case of batch size=1
- Always Set Inprogress Boolean In Cache
- Builder APIs: adding headers to post endpoint
- Rename mispelled variable
- allow blob by root within da period
- Rewrite Pruning Implementation To Handle EIP 7045
- Set default fee recipient if tracked val fails
- validator client on rest mode has an inappropriate context deadline for events
- validator client should set beacon API endpoint in configurations
- Fix get validator endpoint for empty query parameters
- Expand Our TTL for our Message ID Cache
- fix some typos
- fix handling of goodbye messages for limited peers
- create the log file along with its parent directory if not present
- Call GetGenesis only once

### Security

- Go version has been updated from 1.21.6 to 1.21.8.

## [v5.0.1](https://github.com/prysmaticlabs/prysm/compare/v5.0.0...v5.0.1) - 2024-03-08

This minor patch release has some nice improvements over the recent v5.0.0 for Deneb. We have minimized this patch
release to include only low risk and valuable fixes or features ahead of the upcoming network upgrade on March 13th.

Deneb is scheduled for mainnet epoch 269568 on March 13, 2024 at 01:55:35pm UTC. All operators MUST update their Prysm
software to v5.0.0 or later before the upgrade in order to continue following the blockchain.

### Added

- A new flag to ensure that blobs are flushed to disk via fsync immediately after write. --blob-save-fsync

### Changed

- Enforce a lower maximum batch limit value to prevent annoying peers
- Download blobs for checkpoint sync block before starting sync
- Set justified epoch to the finalized epoch in Goerli to unstuck some Prysm nodes on Goerli

### Fixed

- Data race in epoch boundary cache
- "Failed reorg" log was misplaced
- Do not check parent weights on early fork choice update calls
- Compute unrealized justification with slashed validators
- Missing libxml dependency

### Security

Prysm version v5.0.0 or later is required to maintain participation in the network after the Deneb upgrade.

## [v5.0.0](https://github.com/prysmaticlabs/prysm/compare/v4.2.1...v5.0.0)

Behold the Prysm v5 release with official support for Deneb on Ethereum mainnet!

Deneb is scheduled for mainnet epoch 269568 on March 13, 2024 at 01:55:35pm UTC. All operators MUST update their Prysm
software to v5.0.0 or later before the upgrade in order to continue following the blockchain.

This release brings improvements to the backfill functionality of the beacon node to support backfilling blobs. If
running a beacon node with checkpoint sync, we encourage you to test the backfilling functionality and share your
feedback. Run with backfill enabled using the flag --enable-experimental-backfill.

Known Issues

- --backfill-batch-size with a value of 1 or less breaks backfill.
- Validator client on v4.2.0 or older uses some API methods that are incompatible with beacon node v5. Ensure that you
  have updated the beacon node and validator client to v4.2.1 and then upgrade to v5 or update both processes at the
  same time to minimize downtime.

### Added

- Support beacon_committee_selections
- /eth/v1/beacon/deposit_snapshot
- Docker images now have coreutils pre-installed
- da_waited_time_milliseconds tracks total time waiting for data availablity check in ReceiveBlock
- blob_written, blob_disk_count, blob_disk_bytes new metrics for tracking blobs on disk
- Backfill supports blob backfilling
- Add mainnet deneb fork epoch config

### Changed

- --clear-db and --force-clear-db flags now remove blobs as well as beaconchain.db
- EIP-4881 is now on by default.
- Updates filtering logic to match spec
- Verbose signature verification is now on by default
- gossip_block_arrival_milliseconds and gossip_block_verification_milliseconds measure in
- milliseconds instead of nanoseconds
- aggregate_attestations_t1 histogram buckets have been updated
- Reduce lookahead period from 8 to 4. This reduces block batch sizes during sync to account for
- larger blocks in deneb.
- Update gohashtree to v0.0.4-beta
- Various logging improvements
- Improved operations during syncing
- Backfill starts after initial-sync is complete

### Deprecated

The following flags have been removed entirely:

- --enable-reorg-late-blocks
- --disable-vectorized-htr
- --aggregate-parallel
- --build-block-parallel
- --enable-registration-cache, disable-gossip-batch-aggregation
- --safe-slots-to-import-optimistically
- --show-deposit-data

### Removed

- Prysm gRPC slasher endpoints are removed
- Remove /eth/v1/debug/beacon/states/{state_id}
- Prysm gRPC endpoints that were marked as deprecated in v4 have been removed
- Remove /eth/v1/beacon/blocks/{block_id}

### Fixed

- Return unaggregated if no aggregated attestations available in GetAggregateAttestation
- Fix JWT auth checks in certain API endpoints used by the web UI
- Return consensus block value in wei units
- Minor fixes in protobuf files
- Fix 500 error when requesting blobs from a block without blobs
- Handle cases were EL client is syncing and unable to provide payloads
- /eth/v1/beacon/blob_sidecars/{block_id} correctly returns an error when invalid indices are requested
- Fix head state fetch when proposing a failed reorg
- Fix data race in background forkchoice update call
- Correctly return "unavailable" response to peers requesting batches before the node completes
- backfill.
- Many significant improvements and fixes to the prysm slasher
- Fixed slashing gossip checks, improves peer scores for slasher peers
- Log warning if attempting to exit more than 5 validators at a time
- Do not cache inactive public keys
- Validator exits prints testnet URLs
- Fix pending block/blob zero peer edge case
- Check non-zero blob data is written to disk
- Avoid blob partial filepath collisions with mem addr entropy

### Security

v5.0.0 of Prysm is required to maintain participation in the network after the Deneb upgrade.

## [v4.2.1](https://github.com/prysmaticlabs/prysm/compare/v4.2.0...v4.2.1) - 2024-01-29

Welcome to Prysm Release v4.2.1! This release is highly recommended for stakers and node operators, possibly being the
final update before V5.

⚠️ This release will cause failures on Goerli, Sepolia and Holeski testnets, when running on certain older CPUs without
AVX support (eg Celeron) after the Deneb fork. This is not an issue for mainnet.

### Added

- Linter: Wastedassign linter enabled to improve code quality.
- API Enhancements:
    - Added payload return in Wei for /eth/v3/validator/blocks.
    - Added Holesky Deneb Epoch for better epoch management.
- Testing Enhancements:
    - Clear cache in tests of core helpers to ensure test reliability.
    - Added Debug State Transition Method for improved debugging.
    - Backfilling test: Enabled backfill in E2E tests for more comprehensive coverage.
- API Updates: Re-enabled jwt on keymanager API for enhanced security.
- Logging Improvements: Enhanced block by root log for better traceability.
- Validator Client Improvements:
    - Added Spans to Core Validator Methods for enhanced monitoring.
    - Improved readability in validator client code for better maintenance (various commits).

### Changed

- Optimizations and Refinements:
    - Lowered resource usage in certain processes for efficiency.
    - Moved blob rpc validation closer to peer read for optimized processing.
    - Cleaned up validate beacon block code for clarity and efficiency.
    - Updated Sepolia Deneb fork epoch for alignment with network changes.
    - Changed blob latency metrics to milliseconds for more precise measurement.
    - Altered getLegacyDatabaseLocation message for better clarity.
    - Improved wait for activation method for enhanced performance.
    - Capitalized Aggregated Unaggregated Attestations Log for consistency.
    - Modified HistoricalRoots usage for accuracy.
    - Adjusted checking of attribute emptiness for efficiency.
- Database Management:
    - Moved --db-backup-output-dir as a deprecated flag for database management simplification.
    - Added the Ability to Defragment the Beacon State for improved database performance.
- Dependency Update: Bumped quic-go version from 0.39.3 to 0.39.4 for up-to-date dependencies.

### Removed

- Removed debug setting highest slot log to clean up the logging process.
- Deleted invalid blob at block processing for data integrity.

### Fixed

- Bug Fixes:
    - Fixed off by one error for improved accuracy.
    - Resolved small typo in error messages for clarity.
    - Addressed minor issue in blsToExecChange validator for better validation.
    - Corrected blobsidecar json tag for commitment inclusion proof.
    - Fixed ssz post-requests content type check.
    - Resolved issue with port logging in bootnode.
- Test Fixes: Re-enabled Slasher E2E Test for more comprehensive testing.

### Security

No security issues in this release.

## [v4.2.0](https://github.com/prysmaticlabs/prysm/compare/v4.1.1...v4.2.0) - 2024-01-11

Happy new year! We have an incredibly exciting release to kick off the new year. This release is **strongly recommended
** for all operators to update as it has many bug fixes, security patches, and features that will improve the Prysm
experience on mainnet. This release has so many wonderful changes that we've deviated from our normal release notes
format to aptly categorize the changes.

### Highlights

#### Upgrading / Downgrading Validators

There are some API changes bundled in this release that require you to upgrade or downgrade in particular order. If the
validator is updated before the beacon node, it will see repeated 404 errors at start up until the beacon node is
updated as it uses a new API endpoint introduced in v4.2.0.

:arrow_up_small:  **Upgrading**: Upgrade the beacon node, then the validator.
:arrow_down_small: **Downgrading**: Downgrade the validator to v4.1.1 then downgrade the beacon node.

#### Deneb Goerli Support

This release adds in full support for the upcoming deneb hard fork on goerli next week on January 17th.

#### Networking Parameter Changes

This release increases the default peer count to 70 from 45. The reason this is done is so that node's running
with default peer counts can perform their validator duties as expected. Users who want to use the old peer count
can add in `--p2p-max-peers=45` as a flag.

#### Profile Guided Optimization

This release has binaries built using PGO, for more information on how it works feel free to look
here: https://tip.golang.org/doc/pgo .
This allows the go compiler to build more optimized Prysm binaries using production profiles and workloads.

#### ARM Supported Docker Images

Our docker images now support amd64 and arm64 architecture! This long awaited feature is finally here for Apple Silicon
and Raspberry Pi users.

### Deneb

#### Core

- Use ROForkchoice in blob verifier
- Add Goerli Deneb Fork Epoch
- Use deneb key for deneb state in saveStatesEfficientInternal
- Initialize Inactivity Scores Correctly
- Excluse DA wait time for chain processing time
- Initialize sig cache for verification.Initializer
- Verify roblobs
- KZG Commitment inclusion proof verifier
- Merkle Proofs of KZG commitments
- Add RO blob sidecar
- Check blob index duplication for blob notifier
- Remove sidecars with invalid proofs
- Proposer: better handling of blobs bundle
- Update proposer RPC to new blob sidecar format
- Implement Slot-Dependent Caching for Blobs Bundle
- Verified roblobs

#### Networking

- Check sidecar index in BlobSidecarsByRoot response
- Use proposer index cache for blob verification
- VerifiedROBlobs in initial-sync
- Reordered blob validation
- Initialize blob storage for initial sync service
- Use verified blob for gossip checks
- Update broadcast method to use `BlobSidecar` instead of `SingedBlobSidecar`
- Remove pending blobs queue
- Reject Blob Sidecar Incorrect Index
- Check return and request lengths for blob sidecar by root
- Fix blob sidecar subnet check
- Add pending blobs queue for missing parent block
- Verify blobs that arrived from by root request
- Reject blobs with invalid parent
- Add more blob and block checks for by range
- Exit early if blob by root request is empty
- Request missing blobs while processing pending queue
- Check blob exists before requesting from peer
- Passing block as arugment for sidecar validation

#### Blob Management

- Remove old blob types
- minimize syscalls in pruning routine
- Prune dangling blob
- Use Afero Walk for Pruning Blob
- Initialize blob storage without pruning
- Fix batch pruning errors
- Blob filesystem add pruning during blob write
- Blob filesystem add pruning at startup
- Ensure partial blob is deleted if there's an error
- Split blob pruning into two funcs
- Use functional options for `--blob-retention-epochs`
- Blob filesystem: delete blobs
- Fix Blob Storage Path
- Add blob getters
- Blob filesystem: Save Blobs
- Blob filesystem: prune blobs
- blobstorage: Improve mkdirall error

#### Beacon-API

- Add rpc trigger for blob sidecar event
- Do not skip mev boost in `v3` block production endpoint
- Beacon APIs: re enabling blob events
- Beacon API: update Deneb endpoints after removing blob signing
- Beacon API: fix get blob returns 500 instead of empty
- Fix bug in Beacon API getBlobs
- Fix blob_sidecar SSE payload
- fix(beacon-chain/rpc): blob_sidecar event stream handler
- Improvements to `produceBlockV3`
- Deneb: Produce Block V3 - adding consensus block value

#### Validator Client

- Validator client: remove blob signing
- Deneb - web3signer

#### Testing

- Enable Deneb For E2E Scenario Tests
- Activate deneb in E2E
- Deneb E2E

#### Miscellaneous

- Update blob pruning log
- Fix total pruned metric + add to logging
- Check kzg commitment count from builder
- Add error wrapping to blob initialization errors
- Blob filesystem metrics
- Check builder header kzg commitment
- Add more color to sending blob by range req log
- Move pruning log to after retention check
- Enhance Pruning Logs
- Rename Blob retention epoch flag
- Check that blobs count is correct when unblinding
- Log blob's kzg commmitment at sync
- Replace MAX_BLOB_EPOCHS usages with more accurate terms
- Fix comment of `BlobSidecarsBySlot`

### Core Prysm Work(Non-Deneb)

#### Core Protocol

- Only process blocks which haven't been processed
- Initialize exec payload fields and enforce order
- Add nil check for head in IsOptimistic
- Unlock forkchoice store if attribute is empty
- Make Aggregating In Parallel The Permanent Default
- Break out several helpers from `postBlockProcess`
- Don't hardcode 4 seconds in forkchoice
- Simplify fcu 4
- Remove the getPayloadAttribute call from updateForkchoiceWithExecution
- Simplify fcu 2
- Remove getPayloadAttributes from FCU call
- Simplify fcu 1
- Remove unsafe proposer indices cache
- Rewrite `ProposeBlock` endpoint
- Remove blind field from block type
- update shuffling caches before calling FCU on epoch boundaries
- Return SignedBeaconBlock from ReadOnlySignedBeaconBlock.Copy
- Use advanced epoch cache when preparing proposals
- refactor Payload Id caches
- Use block value correctly when proposing a block
- use different keys for the proposer indices cache
- Use a cache of one entry to build attestation
- Remove signed block requirement from no-verify functions
- Allow requests for old target roots
- Remove Redundant Hash Computation in Cache
- Fix FFG LMD Consistency Check (Option 2)
- Verify lmd without ancestor
- Track target in forkchoice
- Return early from ReceiveBlock if already sycned

#### Builder

- Adding builder boost factor to get block v3
- Builder API: Fix max field check on toProto function
- Add sanity checks for bundle from builder
- Update Prysm Proposer end points for Builder API
- Builder API: remove blinded blob sidecar
- Allow validators registration batching on Builder API `/eth/v1/builder/validators`

#### State-Management

- Add Detailed Multi Value Metrics
- Optimize Multivalue Slice For Trie Recomputation
- Fix Multivalue Slice Deadlock
- Set Better Slice Capacities in the State

#### Networking

- Refactor Network Config Into Main Config
- Handle potential error from newBlockRangeBatcher
- Clean Up Goodbye Stream Errors
- Support New Subnet Backbone
- Increase Networking Defaults
- Bump Up Gossip Queue Size
- Improve Gossipsub Rejection Metric
- Add Gossipsub Queue Flag
- Fix Deadlock With Subscriber Checker
- Add Additional Pubsub Metrics
- Verify Block Signatures On Insertion Into Pending Queue
- Enhance Validation for Block by Root RPC Requests
- Add a helper for max request block
- Fix Pending Queue Deadline Bug
- Add context deadline for pending queue's receive block
- Fix Pending Queue Expiration Bug
- sync only up to previous epoch on phase 1
- Use correct context for sendBatchRootRequest
- Refactor Pending Block Queue Logic in Sync Package
- Check block exists in pending queue before requesting from peer
- Set Verbosity of Goodbye Logs to Trace
- use read only head state

#### Beacon-API

_Most of the PRs here involve shifting our http endpoints to using vanilla http handlers(without the API middleware)._

- http endpoint cleanup
- Revert "REST VC: Subscribe to Beacon API events "
- proposer and attester slashing sse
- REST VC: Subscribe to Beacon API events
- Simplify error handling for JsonRestHandler
- Update block publishing to 2.4.2 spec
- Use `SkipMevBoost` properly during block production
- Handle HTTP 404 Not Found in `SubmitAggregateAndProof`
- beacon-chain/rpc: use BalanceAtIndex instead of Balances to reduce memory copy
- HTTP endpoints cleanup
- APIs: reusing grpc cors middleware for rest
- Beacon API: routes unit test
- Remove API Middleware
- HTTP validator API: beacon and account endpoints
- REST VC: Use POST to fetch validators
- HTTP handler for Beacon API events
- Move weak subjectivity endpoint to HTTP
- Handle non-JSON responses from Beacon API
- POST version of GetValidators and GetValidatorBalances
- [2/5] light client http api
- HTTP validator API: wallet endpoints
- HTTP Validator API: slashing protection import and export
- Config HTTP endpoints
- Return 404 from `eth/v1/beacon/headers` when there are no blocks
- Pool slashings HTTP endpoints
- Validator HTTP endpoints
- Debug HTTP endpoints
- HTTP validator API: health endpoints
- HTTP Validator API:  `/eth/v1/keystores`
- Allow unknown fields in Beacon API responses
- HTTP state endpoints
- HTTP Validator API: `/eth/v1/validator/{pubkey}/feerecipient`
- HTTP Validator API: `/eth/v1/validator/{pubkey}/gas_limit`
- HTTP VALIDATOR API: remote keymanager api `/eth/v1/remotekeys`
- rpc/apimiddleware: Test all paths can be created
- HTTP Beacon APIs for blocks
- HTTP VALIDATOR API: `/eth/v1/validator/{pubkey}/voluntary_exit`
- HTTP Beacon APIs: 3 state endpoints
- HTTP Beacon APIs for node
- HTTP API: `/eth/v1/beacon/pool/bls_to_execution_changes`
- Register sync subnet when fetching sync committee duties through Beacon API

#### Validator Client

- Refactor validator client help.
- `--validatorS-registration-batch-size` (add `s`)
- Validator client: Always use the `--datadir` value.
- Hook to slot stream instead of block stream on the VC
- CLI: fixing account import ux bugs
- `filterAndCacheActiveKeys`: Stop filtering out exiting validators
- Gracefully handle unknown validator index in the REST VC
- Don't fetch duties for unknown keys
- Fix Domain Data Caching
- Add `--jwt-id` flag
- Make Prysm VC compatible with the version `v5.3.0` of the slashing protections interchange tests.
- Fix handling POST requests in the REST VC
- Better error handling in REST VC
- Fix block proposals in the REST validator client
- CLEANUP: validator exit prompt
- integrate validator count endpoint in validator client

#### Build/CI Work

- Bazel 7.0.0
- Sort static analyzers, add more, fix violations
- For golangci-lint, enable all by default
- Enable mirror linter and fix findings
- Enable usestdlibvars linter and fix findings
- Fix docker image version strings in CI
- fixing sa4006
- Enable errname linter and fix findings
- Remove rules_docker, make multiarch images canonical
- Fix staticcheck violations
- Add staticchecks to bazel builds
- CI: Add merge queue events trigger for github workflows
- Update bazel and other CI improvements
- bazel: Run buildifier, general cleanup
- pgo: Enable pgo behind release flag
- pgo: remove default pprof profile
- zig: Update zig to recent main branch commit
- Enable profile guided optimization for beacon-chain
- Refactor Exported Names to Follow Golang Best Practices
- Update rules_go and gazelle to 0.42 & 0.33 (latest releases)
- Fix image deps

#### Dependency Updates

- Update go to 1.21.6
- Update Our Golang Crypto Library
- Update libp2p/go-libp2p-asn-util to v0.4.1
- Update Libp2p To v0.32.1 and Go to v1.21.5
- Bump google.golang.org/grpc from 1.53.0 to 1.56.3
- Update go to 1.20.10

#### Testing

- Enable Profiling for Long Running E2E Runs
- Fetch Goroutine Traces in E2E
- Fix Up Builder Evaluator
- Increase Blob Batch Parameters in E2E
- Uncomment e2e flakiness
- Update spectests to 1.4.0-beta.5
- Test improvement TestValidateVoluntaryExit_ValidExit
- Simplify post-evaluation in Beacon API evaluator
- Run Evaluator In the Middle Of An Epoch
- Simplify Beacon API evaluator
- Fix Optimistic Sync Evaluator
- Add test helpers to produce commitments and proofs
- Redesign of Beacon API evaluator
- Drop Transaction Count for Transaction Generator
- Add concurrency test for getting attestation state
- Add `construct_generic_block_test` to build file
- Implement Merkle proof spectests
- Remove `/node/peers/{peer_id}` from Beacon API evaluator
- Update spectest and changed minimal preset for field elements
- Better Beacon API evaluator part 1
- beacon-chain/blockchain: fix some datarace in go test
- beacon-node/rpc: fix go test datarace
- Fix Builder Testing For Multiclient Runs
- Fill state attestations
- beacon-chain/sync: fix some datarace in go test
- beacon-chain/execution: fix a data race in testcase
- Add state not found test case

#### Feature Updates

- Make New Engine Methods The Permanent Default
- Make Reorging Of Late Blocks The Permanent Default

#### Miscellaneous

- Update teku's bootnode
- fix metric for exited validator
- Fix typos
- Replace validator count with validator indices in update fee recipient log
- Log value of local payload when proposing
- Small encoding fixes on logs and http error code change
- typo fix
- Fix error string generation for missing commitments
- Increase buffer of events channel
- Fix missing testnet versions. Issue
- Update README.md
- Only run metrics for canonical blocks
- Relax file permissions check on existing directories
- forkchoice.Getter wrapper with locking wrappers
- Initialize cancellable root context in main.go
- Fix forkchoice pkg's comments grammar
- lock RecentBlockSlot
- Comment typo
- Optimize `ReplayBlocks` for Zero Diff
- Remove default value of circuit breaker flags
- Fix Withdrawals
- Remove no-op cancel func
- Update Terms of Service
- fix head slot in log
- DEPRECTATION: Remove exchange transition configuration call
- fix segmentation fork when Capella for epoch is MaxUint64
- Return Error Gracefully When Removing 4881 Flag
- Add zero length check on indices during NextSyncCommitteeIndices
- Replace Empty Slice Literals with Nil Slices
- Refactor Error String Formatting According to Go Best Practices
- Fix redundant type converstion
- docs: fix typo
- Add Clarification To Sync Committee Cache
- Fix typos
- remove bad comment
- Remove confusing comment
- Log when sending FCU with payload attributes
- Fix Withdrawals Marshalling
- beacon-chain/execution: no need to reread and unmarshal the eth1Data twice

## [v4.1.1](https://github.com/prysmaticlabs/prysm/compare/v4.1.0...v4.1.1) - 2023-10-24

This patch release includes two cherry-picked changes from the develop branch to resolve critical issues that affect a
small set of users.

### Fixed

- Fix improperly registered REST API endpoint for validators using Prysm's REST API with an external builder
- Fix deadlock when using --enable-experimental-state feature

### Security

No security issues in thsi release.

## [v4.1.0](https://github.com/prysmaticlabs/prysm/compare/v4.0.8...v4.1.0) - 2023-08-22

- **Fundamental Deneb Support**: This release lays the foundation for Deneb support, although features like backwards
  syncing and filesystem-based blob storage are planned for Q4 2024.
- **Multi-Value Slices for Beacon State**: Implemented multi-value slices to reduce the memory footprint and optimize
  certain processing paths. This data structure allows for storing values shared between state instances more
  efficiently. This feature is controller by the `--enable-experimental-state` flag.
- **EIP-4881 Deposit Tree**: Integrated the EIP-4881 Deposit Tree into Prysm to optimize runtime block processing and
  production. This feature is controlled by a flag: `--enable-eip-4881`
- **BLST version 0.3.11**: Introduced a significant improvement to the portable build's performance. The portable build
  now features runtime detection, automatically enabling optimized code paths if your CPU supports it.
- **Multiarch Containers Preview Available**: multiarch (:wave: arm64 support :wave:) containers will be offered for
  preview at the following locations:
    - Beacon Chain: [gcr.io/prylabs-dev/prysm/beacon-chain:v4.1.0](gcr.io/prylabs-dev/prysm/beacon-chain:v4.1.0)
    - Validator: [gcr.io/prylabs-dev/prysm/validator:v4.1.0](gcr.io/prylabs-dev/prysm/validator:v4.1.0)
    - Please note that in the next cycle, we will exclusively use these containers at the canonical URLs.

### Added

#### EIP-4844:

##### Core:

- **Deneb State & Block Types**: New state and block types added specifically for Deneb.
- **Deneb Protobufs**: Protocol Buffers designed exclusively for Deneb.
- **Deneb Engine API**: Specialized API endpoints for Deneb.
- **Deneb Config/Params**: Deneb-specific configurations and parameters from the deneb-integration branch.

##### Blob Management:

- **Blob Retention Epoch Period**: Configurable retention periods for blobs.
- **Blob Arrival Gossip Metric**: Metrics for blob arrivals via gossip protocol.
- **Blob Merge Function**: Functionality to merge and validate saved/new blobs.
- **Blob Channel**: A channel dedicated to blob processing.
- **Save Blobs to DB**: Feature to save blobs to the database for subscribers.

##### Logging and Validation:

- **Logging for Blob Sidecar**: Improved logging functionalities for Blob Sidecar.
- **Blob Commitment Count Logging**: Introduced logging for blob commitment counts.
- **Blob Validation**: A feature to validate blobs.

##### Additional Features and Tests:

- **Deneb Changes & Blobs to Builder**: Deneb-specific changes and blob functionality added to the builder.
- **Deneb Blob Sidecar Events**: Blob sidecar events added as part of the Deneb release.
- **KZG Commitments**: Functionality to copy KZG commitments when using the builder block.
- **Deneb Validator Beacon APIs**: New REST APIs specifically for the Deneb release.
- **Deneb Tests**: Test cases specific to the Deneb version.
- **PublishBlockV2 for Deneb**: The `publishblockv2` endpoint implemented specifically for Deneb.
- **Builder Override & Builder Flow for Deneb**: An override for the builder and a new RPC to handle the builder flow in
  Deneb.
- **SSZ Detection for Deneb**: SSZ detection capabilities added for Deneb.
- **Validator Signing for Deneb**: Validators can now sign Deneb blocks.
- **Deneb Upgrade Function**: A function to handle the upgrade to Deneb.

#### Rest of EIPs

- **EIP-4788**: Added support for Beacon block root in the EVM.
- **EIP-7044** and **EIP-7045**: Implemented support for Perpetually Valid Signed Voluntary Exits and increased the max
  attestation inclusion slot.

#### Beacon API:

*Note: All Beacon API work is related with moving endpoints into pure HTTP handlers. This is NOT new functionality.*

##### Endpoints moved to HTTP:

- `/eth/v1/beacon/blocks` and `/eth/v1/beacon/blinded_blocks`.
- `/eth/v1/beacon/states/{state_id}/committees`.
- `/eth/v1/config/deposit_contract`.
- `/eth/v1/beacon/pool/sync_committees`.
- `/eth/v1/beacon/states/{state_id}/validators`, `/eth/v1/beacon/states/{state_id}/validators/{validator_id}`
  and `/eth/v1/beacon/states/{state_id}/validator_balances`.
- `/eth/v1/validator/duties/attester/{epoch}`, `/eth/v1/validator/duties/proposer/{epoch}`
  and `/eth/v1/validator/duties/sync/{epoch}`.
- `/eth/v1/validator/register_validator`.
- `/eth/v1/validator/prepare_beacon_proposer`.
- `/eth/v1/beacon/headers`.
- `/eth/v1/beacon/blocks/{block_id}/root`.
- `/eth/v1/validator/attestation_data`.
- `/eth/v1/validator/sync_committee_contribution`.
- `/eth/v1/beacon/genesis` and `/eth/v1/beacon/states/{state_id}/finality_checkpoints`.
- `/eth/v1/node/syncing`.
- `/eth/v1/beacon/pool/voluntary_exits`.
- `/eth/v1/beacon/headers/{block_id}` and `/eth/v1/validator/liveness/{epoch}`.

##### Miscellaneous:

- **Comma-Separated Query Params**: Support for comma-separated query parameters added to Beacon API.
- **Middleware for Query Params**: Middleware introduced for handling comma-separated query parameters.
- **Content-Type Header**: Compliance improved by adding Content-Type header to VC POST requests.
- **Node Version**: REST-based node version endpoint implemented.

#### Other additions

##### Protocol:

- **Multi-Value Slice for Beacon State**: Enhanced the beacon state by utilizing a multi-value slice.
- **EIP-4881 Deposit Tree**: EIP-4881 Deposit Tree integrated into Prysm, controlled by a feature flag.
- **New Engine Methods**: New engine methods set as the default.
- **Light Client Sync Protocol**: Initiation of a 5-part light client sync protocol.
- **Block Commitment Checks**: Functionality to reject blocks with excessive commitments added.

##### State Management:

- **Alloc More Items**: Modified beacon-node/state to allocate an additional item during appends.
- **GetParentBlockHash Helper**: Refactoring of `getLocalPayloadAndBlobs` with a new helper function for fetching parent
  block hashes.
- **RW Lock for Duties**: Read-Write lock mechanism introduced for managing validator duties.

##### Build and CI/CD Improvements:

- **Manual Build Tag**: A "manual" build tag introduced to expedite CI build times.
- **Multiarch Docker Containers**: Support for multiple architectures in Docker containers added.

##### Testing:

- **Init-Sync DA Tests**: Tests for initial sync Data Availability (DA) included.
- **Fuzz List Timeout**: Github workflow for fuzz testing now includes a timeout setting.
- **Go Fuzzing Workflow**: New Github workflow for Go fuzzing on a cron schedule.

##### Logging and Monitoring:

- **FFG-LMD Consistency Logging**: Enhanced logging for Finality Gadget LMD (FFG-LMD) consistency.
- **Validator Count Endpoint**: New endpoint to count the number of validators.

##### User Interface and Web:

- **Web UI Release**: Prysm Web UI v2.0.4 released with unspecified updates and improvements.

##### Testnet support:

- **Holesky Support**: Support for Holesky decompositions integrated into the codebase.

##### Error Handling and Responses:

- **Validation Error in ForkchoiceUpdatedResponse**: Included validation errors in fork choice update responses.
- **Wrapped Invalid Block Error**: Improved error handling for cases where an invalid block error is wrapped..

### Changed

#### General:

- **Skip MEV-Boost Flag**: Updated `GetBlock` RPC to utilize `skip mev-boost` flag.
- **Portable Version of BLST**: Transitioned to portable BLST version as default.
- **Teku Mainnet Bootnodes**: Refreshed Teku mainnet bootnodes ENRs.
- **Geth Version Updates**: Elevated geth to version v1.13.1 for additional stability and features.
- **Parallel Block Building**: Deprecated sequential block building path

#### Deneb-Specific Changes:

- **Deneb Spectests Release**: Upgraded to Deneb spectests v1.4.0-beta.2-hotfix.
- **Deneb API and Builder Cleanup**: Conducted clean-up activities for Deneb-specific API and builder.
- **Deneb Block Versioning**: Introduced changes related to Deneb produce block version 3.
- **Deneb Database Methods**: Adapted database methods to accommodate Deneb.
- **Unused Code Removal**: Eliminated an unused function and pending blobs queue.
- **Blob Sidecar Syncing**: Altered behavior when value is 0.

#### Code Cleanup and Refactor:

- **API Types Cleanup**: Reorganized API types for improved readability.
- **Geth Client Headers**: Simplified code for setting geth client headers.
- **Bug Report Template**: Revised requirements for more clarity.

#### Flags and Configuration:

- **Safe Slots to Import Flag**: Deprecated this flag for standard alignment.
- **Holesky Config**: Revised the Holesky configuration for new genesis.

#### Logging:

- **Genesis State Warning**: Will log a warning if the genesis state size is under 1KB.
- **Debug Log Removal**: Excised debug logs for cleaner output.

#### Miscellaneous:

- **First Aggregation Timing**: Default setting for first aggregation is 7 seconds post-genesis.
- **Pointer Usage**: Modified execution chain to use pointers, reducing copy operations.

#### Dependency Updates:

- **Go Version Update**: Updated to Go version 1.20.7.
- **Go Version Update**: Updated to Go version 1.20.9 for better security.
- **Various Dependencies**: Updated multiple dependencies including Geth, Bazel, rules_go, Gazelle, BLST, and go-libp2p.

### Removed

- **Remote Slashing Protection**: Eliminated the remote slashing protection feature.
- **Go-Playground/Validator**: Removed the go-playground/validator dependency from the Beacon API.
- **Revert Cache Proposer ID**: Reverted the caching of proposer ID on GetProposerDuties.
- **Go-Playground/Validator**: Removed go-playground/validator from Beacon API.
- **Reverted Cache Proposer ID**: Reversed the change that cached proposer ID on GetProposerDuties.
- **Cache Proposer ID**: Reversed the functionality that cached proposer ID on GetProposerDuties.
- **Quadratic Loops in Exiting**: Eliminated quadratic loops that occurred during voluntary exits, improving
  performance.
- **Deprecated Go Embed Rules**: Removed deprecated `go_embed` rules from rules_go, to stay up-to-date with best
  practices.
- **Alpine Images**: Removed Alpine images from the Prysm project.

### Fixed

#### Deneb-Specific Bug Fixes:

- **Deneb Builder Bid HTR**: Fixed an issue related to HashTreeRoot (HTR) in Deneb builder bid.
- **PBV2 Condition**: Corrected conditions related to PBV2.
- **Route Handler and Cleanup**: Updated the route handler and performed minor cleanups.
- **Devnet6 Interop Issues**: Resolved interoperability issues specific to Devnet6.
- **Sepolia Version**: Updated the version information for the Sepolia testnet.
- **No Blob Bundle Handling**: Rectified the handling when no blob bundle exists.
- **Blob Sidecar Prefix**: Corrected the database prefix used for blob sidecars.
- **Blob Retrieval Error**: Added specific error handling for blob retrieval from the database.
- **Blob Sidecar Count**: Adjusted metrics for accurate blob sidecar count.
- **Sync/RPC Blob Usage**: Rectified blob usage when requesting a block by root in Sync/RPC.

#### Cache Fixes:

- **Don't Prune Proposer ID Cache**: Fixed a loop erroneously pruning the proposer ID cache.
- **LastRoot Adjustment**: Altered `LastRoot` to return the head root.
- **Last Canonical Root**: Modified forkchoice to return the last canonical root of the epoch.

#### Block Processing fixes:

- **Block Validation**: Fixed an issue where blocks were incorrectly marked as bad during validation.
- **Churn Limit Helpers**: Improved churn limit calculations through refactoring.
- **Churn with 0 Exits**: Rectified a bug that calculated churn even when there were 0 exits.
- **Proposer Duties Sorting**: Resolved sorting issues in proposer duties.
- **Duplicate Block Processing**: Eliminated redundant block processing.

#### Error Handling and Logging:

- **RpcError from Core Service**: Ensured that `RpcError` is returned from core services.
- **Unhandled Error**: Enhanced error management by handling previously unhandled errors.
- **Error Handling**: Wrapped `ctx.Err` for improved error handling.
- **Attestation Error**: Optimized error management in attestation processing.

#### Test and Build Fixes:

- **Racy Tests in Blockchain**: Resolved race conditions in blockchain tests.
- **TestService_ReceiveBlock**: Modified `TestService_ReceiveBlock` to work as expected.
- **Build Issue with @com_github_ethereum_c_kzg_4844**: Resolved build issues related to this specific library.
- **Fuzz Testing**: Addressed fuzz testing issues in the `origin/deneb-integration`
- **Long-Running E2E Tests**: Fixed issues that were causing the end-to-end tests to run for an extended period.

#### Additional Fixes:

- **Public Key Copies During Aggregation**: Optimized to avoid unnecessary public key copies during aggregation.
- **Epoch Participations**: Fixed the setting of current and previous epoch participations.
- **Verify Attestations**: Resolved an attestation verification issue in proposer logic.
- **Empty JSON/YAML Files**: Fixed an issue where `prysmctl` was writing empty configuration files.
- **Generic Fixes**: Addressed various unspecified issues.
- **Phase0 Block Parsing**: Resolved parsing issues in phase0 blocks on submit.
- **Hex Handling**: Upgraded the hex handling in various modules.
- **Initial Sync PreProcessing**: Resolved an issue affecting the initial sync preprocessing.

### Security

No security updates in this release.

## [v4.0.8](https://github.com/prysmaticlabs/prysm/compare/v4.0.7...v4.0.8) - 2023-08-22

Welcome to Prysm Release v4.0.8! This release is recommended. Highlights:

- Parallel hashing of validator entries in the beacon state. This results in a faster hash tree root. ~3x reduction
- Parallel validations of consensus and execution checks. This results in a faster block verification
- Aggregate parallel is now the default. This results in faster attestation aggregation time if a node is subscribed to
  multiple beacon attestation subnets. ~3x reduction
- Better process block epoch boundary cache usages and bug fixes
- Beacon-API endpoints optimizations and bug fixes

### Added

- Optimization: parallelize hashing for validator entries in beacon state
- Optimization: parallelize consensus & execution validation when processing beacon block
- Optimization: integrate LRU cache (above) for validator public keys
- Cache: threadsafe LRU with non-blocking reads for concurrent readers
- PCLI: add deserialization time in benchmark
- PCLI: add allocation data To benchmark
- Beacon-API: GetSyncCommitteeRewards endpoint
- Beacon-API: SSZ responses for the Publishblockv2
- Beacon-API client: use GetValidatorPerformance
- Spec tests: mainnet withdrawals and bls spec tests
- Spec tests: random and fork transition spec tests
- Spec tests execution payload operation tests
- Metric: block gossip arrival time
- Metric: state regen duration
- Metric: validator is in the next sync committee
- New data structure: multi-value slice

### Changed

- Build: update Go version to 1.20.6
- Build: update hermetic_cc_toolchain
- Optimization: aggregate parallel is now default
- Optimization: do not perform full copies for metrics reporting
- Optimization: use GetPayloadBodies in Execution Engine Client
- Optimization: better nil check for reading validator
- Optimization: better cache update at epoch boundary
- Optimization: improve InnerShuffleList for shuffling
- Optimization: remove span for converting to indexed attestation`
- Beacon-API: optimize GetValidatorPerformance as POST
- Beacon-API: optimize /eth/v1/validator/aggregate_attestation
- Beacon-API: optimize /eth/v1/validator/contribution_and_proofs
- Beacon-API: optimize /eth/v1/validator/aggregate_and_proofs
- Beacon-API: use struct in beacon-chain/rpc/core to store dependencies
- Beacon-API: set CoreService in beaconv1alpha1.Server
- Beacon-API: use BlockProcessed event in certain endpoints
- Syncing: exit sync early with 0 peers to sync
- Cache: only call epoch boundary processing on canonical blocks
- Build: update server-side events dependency
- Refactor: slot tickers with intervals
- Logging: shift Error Logs To Debug
- Logging: clean up attestation routine logs

### Fixed

- Cache: update shuffling caches at epoch boundary
- Cache: committee cache correctly for epoch + 1
- Cache: use the correct context for UpdateCommitteeCache
- Cache: proposer-settings edge case for activating validators
- Cache: prevent the public key cache from overwhelming runtime
- Sync: correctly set optimistic status in the head when syncing
- Sync: use last optimistic status on batch
- Flag: adds local boost flag to main/usage
- Beacon-API: correct header for get block and get blinded block calls
- Beacon-API: GetValidatorPerformance endpoint
- Beacon-API: return correct historical roots in Capella state
- Beacon-API: use the correct root in consensus validation
- Prysm API: size of SyncCommitteeBits
- Mev-boost: builder gas limit fix default to 0 in some cases
- PCLI: benchmark deserialize without clone and init trie
- PCLI: state trie for HTR duration
- Metric: adding fix pending validators balance
- Metric: effective balance for unknown/pending validators
- Comment: comments when receiving block
- Comment: cleanups to blockchain pkg

### Security

No security updates in this release.

## [v4.0.7](https://github.com/prysmaticlabs/prysm/compare/v4.0.6...v4.0.7) - 2023-07-13

Welcome to the v4.0.7 release of Prysm! This recommended release contains many essential optimizations since v4.0.6.

Highlights:

- The validator proposal time for slot 0 has been reduced by 800ms. Writeup and PR
- The attestation aggregation time has been reduced by 400ms—roughly 75% with all subnets subscribed. Flag
  --aggregate-parallel. PR. This is only useful if running more than a dozen validator keys. The more subnets your node
  subscribe to, the more useful.
- The usage of fork choice lock has been reduced and optimized, significantly reducing block processing time. This
  results in a higher proposal and attest rate. PR
- The block proposal path has been optimized with more efficient copies and a better pruning algorithm for pending
  deposits. PR and PR
- Validator Registration cache is enabled by default, this affects users who have used webui along with mevboost. Please
  review PR for details.

Note: We remind our users that there are two versions of the cryptographic library BLST, one is "portable" and less
performant, and another is "non-portable" or "modern" and more performant. Most users would want to use the second one.
You can set the environment variable USE_PRYSM_MODERN=true when using prysm.sh. The released docker images are using the
non-portable version by default.

### Added

- Optimize multiple validator status query
- Track optimistic status on head
- Get attestation rewards API end point
- Expected withdrawals API
- Validator voluntary exit endpoint
- Aggregate atts using fixed pool of go routines
- Use the incoming payload status instead of calling forkchoice
- Add hermetic_cc_toolchain for a hermetic cc toolchain
- Cache next epoch proposers at epoch boundary
- Optimize Validator Roots Computation
- Log Finalized Deposit Insertion
- Move consensus and execution validation outside of onBlock
- Add metric for ReceiveBlock
- Prune Pending Deposits on Finalization
- GetValidatorPerformance http endpoint
- Block proposal copy Bytes Alternatively
- Append Dynamic Adding Trusted Peer Apis

### Changed

- Do not validate merge transition block after Capella
- Metric for balance displayed for public keys without validator indexes
- Set blst_modern=true to be the bazel default build
- Rename payloadHash to lastValidHash in setOptimisticToInvalid
- Clarify sync committee message validation
- Checkpoint sync ux
- Registration Cache by default

### Removed

- Disable nil payloadid log on relayers flags
- Remove unneeded helper
- Remove forkchoice call from notify new payload

### Fixed

- Late block task wait for initial sync
- Log the right block number
- Fix for keystore field name to align with EIP2335
- Fix epoch participation parsing for API
- Spec checker, ensure file does not exit or error
- Uint256 parsing for builder API
- Fuzz target for execution payload
- Contribution doc typo
- Unit test TestFieldTrie_NativeState_fieldConvertersNative
- Typo on beacon-chain/node/node.go
- Remove single bit aggregation for aggregator
- Deflake cloners_test.go
- Use diff context to update proposer cache background
- Update protobuf and protobuf deps
- Run ineffassign for all code
- Increase validator client startup proposer settings deadline
- Correct log level for 'Could not send a chunked response'
- Rrune invalid blocks during initial sync
- Handle Epoch Boundary Misses
- Bump google.golang.org/grpc from 1.40.0 to 1.53.0
- Fix bls signature batch unit test
- Fix Context Cancellation for insertFinalizedDeposits
- Lock before saving the poststate to db

### Security

No security updates in this release.

## [v4.0.6](https://github.com/prysmaticlabs/prysm/compare/v4.0.5...v4.0.6) - 2023-07-15

Welcome to v4.0.6 release of Prysm! This recommended release contains many essential optimizations since v4.0.5. Notable
highlights:

Better handling of state field trie under late block scenario. This improves the next slot proposer's proposed time
Better utilization of next slot cache under various conditions

**Important read:**

1.) We use this opportunity to remind you that two different implementations of the underlying cryptographic library
BLST exist.

- portable: supports every CPU made in the modern era
- non-portable: more performant but requires your CPU to support special instructions

Most users will want to use the "non-portable" version since most CPUs support these instructions. Our docker builds are
now non-portable by default. Most users will benefit from the performance improvements. You can run with the "portable"
versions if your CPU is old or unsupported. For binary distributions and to maintain backward compatibility with older
versions of prysm.sh or prysm.bat, users that want to benefit from the non-portable performance improvements need to add
an environment variable, like so: USE_PRYSM_MODERN=true prysm.sh beacon-chain prefix, or download the "non-portable"
version of the binaries from the github repo.

2.) A peering bug that led to nodes losing peers gradually and eventually needing a restart has been patched. Nodes
previously affected by it can remove the --disable-resource-manager flag from v4.0.6 onwards.

### Added

- Copy state field tries for late block
- Utilize next slot cache correctly under late block scenario
- Epoch boundary uses next slot cache
- Beacon API broadcast_validation to block publishing
- Appropriate Size for the P2P Attestation Queue
- Flag --disable-resource-manager to disable resource manager for libp2p
- Beacon RPC start and end block building time logs
- Prysmctl: output proposer settings
- Libp2p patch
- Handle trusted peers for libp2p
- Spec test v1.4.0-alpha.1

### Changed

- Use fork-choice store to validate sync message faster
- Proposer RPc unblind block workflow
- Restore flag disable-peer-scorer
- Validator import logs improvement
- Optimize zero hash comparisons in forkchoice
- Check peer threshold is met before giving up on context deadline
- Cleanup of proposer payload ID cache
- Clean up set execution data for proposer RPC
- Update Libp2p to v0.27.5
- Always Favour Yamux for Multiplexing
- Ignore Phase0 Blocks For Monitor
- Move hash tree root to after block broadcast
- Use next slot cache for sync committee
- Log validation time for blocks
- Change update duties to handle all validators exited check
- Ignore late message log

### Removed

- SubmitblindBlock context timeout
- Defer state feed In propose block

### Fixed

- Sandwich attack on honest reorgs
- Missing config yamls for specific domains
- Release lock before panic for feed
- Return 500 in `/eth/v1/node/peers` interface
- Checkpoint sync uses correct slot

### Security

No security updates in this release.

## [v4.0.5](https://github.com/prysmaticlabs/prysm/compare/v4.0.4...v4.0.5) - 2023-05-22

Welcome to v4.0.5 release of Prysm! This release contains many important improvements and bug fixes since v4.0.4,
including significant improvements to attestation aggregation. See @potuz's
notes [here](https://hackmd.io/TtyFurRJRKuklG3n8lMO9Q). This release is **strongly** recommended for all users.

Note: The released docker images are using the portable version of the blst cryptography library. The Prysm team will
release docker images with the non-portable blst library as the default image. In the meantime, you can compile docker
images with blst non-portable locally with the `--define=blst_modern=true` bazel flag, use the "-modern-" assets
attached to releases, or set environment varaible USE_PRYSM_MODERN=true when using prysm.sh.

### Added

- Added epoch and root to "not a checkpt in forkchoice" log message
- Added cappella support for eth1voting tool
- Persist validator proposer settings in the validator db.
- Add flag to disable p2p resource management. This flag is for debugging purposes and should not be used in production
  for extended periods of time. Use this flag if you are experiencing significant peering issues.
  --disable-resource-manager

### Changed

- Improved slot ticker for attestation aggregation
- Parallel block production enabled by default. Opt out with --disable-build-block-parallel if issues are suspected with
  this feature.
- Improve attestation aggregation by not using max cover on unaggregated attestations and not checking subgroup of
  previously validated signatures.
- Improve sync message processing by using forkchoice

### Fixed

- Fixed --slasher flag.
- Fixed state migration for capella / bellatrix
- Fix deadlock when using --monitor-indices

### Security

No security updates in this release.

## [v4.0.4](https://github.com/prysmaticlabs/prysm/compare/v4.0.3...v4.0.4) - 2023-05-15

Welcome to v4.0.4 release of Prysm! This is the first full release following the recent mainnet issues and it is very
important that all stakers update to this release as soon as possible.

Aside from the critical fixes for mainnet, this release contains a number of new features and other fixes since v4.0.3.

### Added

- Feature to build consensus and execution blocks in parallel. This feature has shown a noticeable reduction (~200ms) in
  block proposal times. Enable with --build-block-parallel
- An in memory cache for validator registration can be enabled with --enable-registration-cache. See PR description
  before enabling.
- Added new linters
- Improved tracing data for builder pipeline
- Improved withdrawal phrasing in validator withdrawal tooling
- Improved blinded block error message
- Added test for future slot tolerance
- Pre-populate bls pubkey cache
- Builder API support in E2E tests

### Changed

- Updated spectests to v1.3
- Cleanup duplicated code
- Updated method signature for UnrealizedJustifiedPayloadBlockHash()
- Updated k8s.io/client-go to 0.20.0
- Removed unused method argument
- Refactored / moved some errors to different package
- Update next slot cache at an earlier point in block processing
- Use next slot cache for payload attribute
- Cleanup keymanager mock
- Update to go 1.20
- Modify InsertFinalizedDeposits signature to return an error
- Improved statefeed initialization
- Use v1alpha1 server in block production
- Updated go generated files
- Typo corrections

### Fixed

- Fixed e2e tx fuzzer nilerr lint issue
- Fixed status for pending validators with multiple deposits
- Use gwei in builder value evaluation
- Return correct error when failing to unmarshal genesis state
- Avoid double state copy in latestAncestor call
- Fix mock v1alpha1 server
- Fix committee race test
- Fix flaky validator tests
- Log correctly when the forkchoice head changed
- Filter inactive keys from mev-boost / builder API validator registration
- Save attestation to cache when calling SubmitAttestation in beacon API
- Avoid panic on nil broadcast object
- Fix initialization race
- Properly close subnet iterator
- ⚠️ Ignore untimely attestations
- Fix inverted metric
- ⚠️ Save to checkpoint cache if next state cache hits

### Security

This release contains some important fixes that improve the resiliency of Ethereum Consensus Layer.
See https://github.com/prysmaticlabs/prysm/pull/12387 and https://github.com/prysmaticlabs/prysm/pull/12398.

## [v4.0.3](https://github.com/prysmaticlabs/prysm/compare/v4.0.2...v4.0.3) - 2023-04-20

### Added

- Add REST API endpoint for beacon chain client's GetChainHead
- Add prepare-all-payloads flag
- support modifying genesis.json for capella
- Add support for engine_exchangeCapabilities
- prysmctl: Add support for writing signed validator exits to disk

### Changed

- Enable misspell linter & fix findings

### Fixed

- Fix Panic In Builder Service
- prysmctl using the same genesis func as e2e
- Check that Builder Is Configured
- Correctly use Gwei to compare builder bid value
- Fix Broken Dependency
- Deflake TestWaitForActivation_AccountsChanged
- Fix Attester Slashing Validation In Gossip
- Keymanager fixes for bad file writes
- windows: Fix build after PR 12293

### Security

No security updates in this release.

## [v4.0.2](https://github.com/prysmaticlabs/prysm/compare/v4.0.1...v4.0.2) - 2023-04-12

This release fixes a critical bug on Prysm interacting with mev-boost / relayer. You MUST upgrade to this release if you
run Prysm with mev boost and relayer, or you will be missing block proposals during the first days after the Shapella
fork while the block has bls-to-exec changes.
Post-mortem that describes this incident will be provided by the end of the week.

One of this release's main optimizations is revamping the next slot cache. It has been upgraded to be more performant
across edge case re-org scenarios. This can help with the bad head attestation vote.

Minor fixes in this release address a bug that affected certain large operators querying RPC endpoints. This bug caused
unexpected behavior and may have impacted the performance of affected operators. To resolve this issue, we have included
a patch that ensures proper functionality when querying RPC endpoints.

### Added

- CLI: New beacon node flag local-block-value-boost that allows the local block value to be multiplied by the boost
  value
- Smart caching for square root computation
- Beacon-API: Implemented Block rewards endpoint
- Beacon-API client: Implemented GetSyncStatus endpoint
- Beacon-API client: Implemented GetGenesis endpoint
- Beacon-API client: Implemented ListValidators endpoint

### Changed

- Block processing: Optimize next slot cache
- Execution-API: Used unrealized justified block hash for FCU call
- CLI: Improved voluntary exit confirmation prompt
- Unit test: Unskip API tests
- End to end test: Misc improvements
- Build: Build tag to exclude mainnet genesis from prysmctl
- Dependency: Update go-ethereum to v1.11.3
- Dependency: Update lighthouse to v4.0.1

### Fixed

- Builder: Unblind beacon block correctly with bls-to-exec changes
- Block construction: Default to local payload on error correctly
- Block construction: Default to local payload on nil value correctly
- Block processing: Fallback in update head on error
- Block processing: Add orphaned operations to the appropriate pool
- Prysm-API: Fix Deadlock in StreamChainHead
- Beacon-API: Get header error, nil summary returned from the DB
- Beacon-API: Broadcast correct slashing object

### Security

No security updates in this release.

## [v4.0.1](https://github.com/prysmaticlabs/prysm/compare/v4.0.0...v4.0.1)

This is a reissue of v4.0.0. See https://github.com/prysmaticlabs/prysm/issues/12201 for more information.

## [v4.0.0](https://github.com/prysmaticlabs/prysm/compare/v3.2.2...v4.0.0)

### Added

- Config: set mainnet capella epoch
- Validator: enable proposer to reorg late block
- Metric: bls-to-exec count in the operation pool
- Metric: pubsub metrics racer
- Metric: add late block metric
- Engine-API: Implement GetPayloadBodies
- Beacon-API: Implement GetPayloadAttribute SSE
- Prysm CLI: add experimental flags to dev mode
- Prysmctl utility: add eth1data to genesis state
- Spec test: EIP4881 spec compliance tests
- Spec test: forkchoice lock to fix flaskyness

### Changed

- Prysm: upgrade v3 to v4
- Prysm: apply goimports to generated files
- Validator: lower builder circuit breaker thresholds to 5 missed slots per epoch and updates off by 1
- Validator: reorg late block by default
- Forkchoice: cleanups
- Forkchoice: remove bouncing attack fix and strength equivocation discarding
- Forkchoice: call FCU at 4s mark if there's no new head
- Forkchoice: better locking on calls to retrieving ancestor root
- Forkchoice: stricker visibility for blockchain package access
- Block processing: optimizing validator balance retrieval by using epoch boundary cache
- Block processing: reduce FCU calls
- Block processing: increase attempted reorgs at the correct spot
- Block processing: remove duplicated bls to exec message pruning
- Block processing: skip hash tree root state when checking optimistic mode
- Prysm-API: mark GetChainHead deprecated
- Logging: add late block logs
- Logging: enhancements and clean ups
- Build: fix bazel remote cache upload
- Build: update cross compile toolchains
- Build: only build non-test targets in hack/update-go-pbs.sh
- Build: update rules_go to v0.38.1 and go_version to 1.19.7
- Build: replace bazel pkg_tar rule with canonical @rules_pkg pkg_tar
- Build: update bazel to 6.1.0
- Libp2p: updated to latest version
- Libp2p: make peer scorer permanent default
- Test: disable e2e slasher test
- CLI: derecate the following flags

### Deprecated

The following flags have been deprecated.

- disable-peer-scorer
- disable-vectorized-htr
- disable-gossip-batch-aggregation

### Removed

- Prsym remote signer
- CLI: Prater feature flag
- CLI: Deprecated flags
- Unit test: unused beacon chain altair mocks
- Validator REST API: unused endpoints

The following flags have been removed.

- http-web3provider
- enable-db-backup-webhook
- bolt-mmap-initial-size
- disable-discv5
- enable-reorg-late-blocks
- disable-attesting-history-db-cache
- enable-vectorized-htr
- enable-peer-scorer
- enable-forkchoice-doubly-linked-tree
- enable-back-pull
- enable-duty-count-down
- head-sync
- enable-gossip-batch-aggregation
- enable-larger-gossip-history
- fallback-web3provider
- disable-native-state
- enable-only-blinded-beacon-blocks
- ropsten
- interop-genesis-state
- experimental-enable-boundary-checks
- disable-back-pull
- disable-forkchoice-doubly-linked-tree

### Fixed

- Validator: startup deadline
- Prysmctl: withdrawals fork checking logic
- End-to-end test: fix flakes
- End-to-end test: fix altair transition
- Unit test: fix error message in

### Security

This release is required to participate in the Capella upgrade.

## [v3.2.2](https://github.com/prysmaticlabs/prysm/compare/v3.2.2...v3.2.1) - 2023-05-10

Gm! ☀️ We are excited to announce our release for upgrading Goerli testnet to Shanghai / Capella! 🚀

This release is MANDATORY for Goerli testnet. You must upgrade your Prysm beacon node and validator client to this
release before Shapella hard fork time epoch=162304 or UTC=14/03/2023, 10:25:36 pm.

This release is a low-priority for the mainnet.
This release is the same commit as v3.2.2-rc.3. If you are already running v3.2.2-rc.3, then you do not need to update
your client.

### Added

- Capella fork epoch
- Validator client REST implementation GetFeeRecipientByPubKey
- New end-to-end test for post-attester duties

### Changed

- Storing blind beacon block by default for new Prysm Database
- Raise the max grpc message size to a very large value by default
- Update rules docker to v0.25.0
- Update distroless base images
- Update protoc-gen-go-cast to suppress tool output
- Update deps for Capella
- Remove gRPC fallback client from validator REST API
- Prysmctl now verifies capella fork for bls to exec message change
- Core block processing cleanup
- Better locking design around forkchoice store
- Core process sync aggregate function returns reward amount
- Use Epoch boundary cache to retrieve balances
- Misc end-to-end test improvements and fixes
- Add slot number to proposal error log

### Deprecated

- Deprecate flag --interop-genesis-state

### Removed

- Remove Ropsten testnet config and feature flag

### Security

This release is required for Goerli to upgrade to Capella.

## [v3.2.1](https://github.com/prysmaticlabs/prysm/compare/v3.2.0...v3.2.1) - 2023-02-13

We are excited to announce the release of Prysm v3.2.1 🎉

This is the first release to support Capella / Shanghai. The Sepolia testnet Capella upgrade time is currently set to
2/28/2023, 4:04:48 AM UTC. The Goerli testnet and Mainnet upgrade times are still yet to be determined. In Summary:

- This is a mandatory upgrade for Sepolia nodes and validators
- This is a recommended upgrade for Goerli and Mainnet nodes and validators

There are some known issues with this release.

- mev-boost, relayer, and builder support for Capella upgrade are built in but still need to be tested. Given the lack
  of testing infrastructure, none of the clients could test this for withdrawals testnet. There may be hiccups when
  using mev-boost on the Capella upgraded testnets.

### Added

- Capella Withdrawal support
- Add Capella fork epoch for Sepolia
- Various Validator client REST implementations (Part of EPF)
- Various Beacon API additions
- Cache Fork Digest Computation to save compute
- Beacon node can bootstrap from non-genesis state (i.e bellatrix state)
- Refactor bytesutil, add support for go1.20 slice to array conversions
- Add Span information for attestation record save request
- Matric addition
- Identify invalid signature within batch verification
- Support for getting consensus values from beacon config
- EIP-4881: Spec implementation
- Test helper to generate valid bls-to-exec message
- Spec tests v1.3.0 rc.2

### Changed

- Prysm CLI utility support for exit
- Beacon API improvement
- Prysm API get block RPC
- Prysm API cleanups
- Block processing cleanup,
- Forkchoice logging improvements
- Syncing logging improvement
- Validator client set event improvement for readability and error handling
- Engine API implementation cleanups
- End to end test improvements
- Prysm CLI withdrawal ux improvement
- Better log for the block that never became head

### Removed

- Remove cache lookup and lock request for database boltdb transaction

### Fixed

- Beacon API
- Use the correct attribute if there's a payload ID cache miss
- Call FCU with an attribute on non-head block
- Sparse merkle trie bug fix
- Waiting For Bandwidth Issue While Syncing
- State Fetcher to retrieve correct epoch
- Exit properly with terminal block hash
- PrepareBeaconProposer API duplicating validator indexes when not persisted in DB
- Multiclient end-to-end
- Deep source warnings

### Security

There are no security updates in this release.

## [v3.2.0](https://github.com/prysmaticlabs/prysm/compare/v3.1.2...v3.2.0) - 2022-12-16

This release contains a number of great features and improvements as well as progress towards the upcoming Capella
upgrade. This release also includes some API changes which are reflected in the minor version bump. If you are using
mev-boost, you will need to update your prysm client to v3.2.0 before updating your mev-boost instance in the future.
See [flashbots/mev-boost#404](https://github.com/flashbots/mev-boost/issues/404) for more details.

### Added

- Support for non-english mnemonic phrases in wallet creation.
- Exit validator without confirmation prompt using --force-exit flag
- Progress on Capella and eip-4844 upgrades
- Added randao json endpoint. /eth/v1/beacon/states/{state_id}/randao
- Added liveness endpoint /eth/v1/validator/liveness/{epoch}
- Progress on adding json-api support for prysm validator
- Prysmctl can now generate genesis.ssz for forks after phase0.

### Changed

- --chain-config-file now throws an error if used concurrently with --network flag.
- Added more histogram metrics for block arrival latency times block_arrival_latency_milliseconds
- Priority queue RetrieveByKey now uses read lock instead of write lock
- Use custom types for certain ethclient requests. Fixes an issue when using prysm on gnosis chain.
- Updted forkchoice endpoint /eth/v1/debug/forkchoice (was /eth/v1/debug/beacon/forkchoice)
- Include empty fields in builder json client.
- Computing committee assignments for slots older than the oldest historical root in the beacon state is now forbidden

### Removed

- Deprecated protoarray tests have been removed

### Fixed

- Unlock pending block queue if there is any error on inserting a block
- Prysmctl generate-genesis yaml file now uses the correct format
- ENR serialization now correctly serializes some inputs that did not work previously
- Use finalized block hash if a payload ID cache miss occurs
- prysm.sh now works correctly with Mac M1 chips (it downloads darwin-arm64 binaries)
- Use the correct block root for block events api
- Users running a VPN should be able to make p2p dials.
- Several minor typos and code cleanups

### Security

- Go is updated to 1.19.4.

## [v3.1.2](https://github.com/prysmaticlabs/prysm/compare/v3.1.1...v3.1.2) - 2022-10-27

### Added

- Timestamp field to forkchoice node json responses
- Further tests to non-trivial functions of the builder service
- Support for VotedFraction in forkchoice
- Metrics for reorg distance and depths
- Support for optimistic sync spectests
- CLI flag for customizing engine endpoint timeout --engine-endpoint-timeout-seconds
- Support for lodestar identification in p2p monitoring
- --enable-full-ssz-data-logging to display debug ssz data on gossip messages that fail validation
- Progress on capella and withdrawals support
- Validator exit can be performed from prysmctl
- Blinded block support through the json API

### Changed

- Refactoring / cleanup of keymanager
- Refactoring / improvements in initial sync
- Forkchoice hardening
- Improved log warnings when fee recipient is not set
- Changed ready for merge log frequency to 1 minute
- Move log Unable to cache headers for execution client votes to debug
- Rename field in invalid pruned blocks log
- Validate checkpoint slot
- Return an error if marshaling invalid Uint256
- Fallback to uncached getPayload if timeout
- Update bazel to 5.3.0
- godocs cleanup and other cleanups
- Forkchoice track highest received root
- Metrics updated block arrival time histograms
- Log error and continue when proposer boost roots are missing
- Do not return on error during on_tick
- Do not return on error after update head
- Update default RPC HTTP timeout to 30s
- Improved fee recipient UX.
- Produce block skips mev-boost
- Builder getPayload timeout set to 3s
- Make stategen aware of forkchoice
- Increase verbosity of warning to error when new head cannot be determined when receiving an attestation
- Provide justified balances to forkchoice
- Update head continues without attestations
- Migrate historical states in another goroutine to avoid blocking block execution
- Made API middleware structs public
- Updated web UI to v2.0.2
- Default value for --block-batch-limit-burst-factor changed from 10 to 2.
- Vendored leaky bucket implementation with minor modifications

### Deprecated

- --disable-native-state flag and associated feature

### Removed

- Unused WithTimeout for builder client
- Optimistic sync candidate check
- Cleans up proto states
- Protoarray implementation of forkchoice

### Fixed

- Block fields to return a fixed sized array rather than slice
- Lost cancel in validator runner
- Release held lock on error
- Properly submit blinded blocks
- Unwanted wrapper of gRPC status errors
- Sync tests fixed and updated spectests to 1.2.0
- Prevent timeTillDuty from reporting a negative value
- Don't mark /healthz as unhealthy when mev-boost relayer is down
- Proposer index cache and slot is used for GetProposerDuties
- Properly retrieve values for validator monitoring flag from cli
- Fee recipient fixes and persistence
- Handle panic when rpc client is not yet initialized
- Improved comments and error messages
- SSL support for multiple gRPC endpoints
- Addressed some tool feedback and code complaints
- Handle unaggregated attestations in the event feed
- Prune / expire payload ID cache entries when using beacon json API
- Payload ID cache may have missed on skip slots due to incorrect key computation

### Security

- Libp2p updated to v0.22.0

## [v3.1.1](https://github.com/prysmaticlabs/prysm/compare/v3.1.0...v3.1.1) - 2022-09-09

This is another highly recommended release. It contains a forkchoice pruning fix and a gossipsub optimization. It is
recommended to upgrade to this release before the Merge next week, which is currently tracking for Wed Sept
14 (https://bordel.wtf/). Happy staking! See you on the other side!

### Fixed

- Fix memory leaks in fork choice store which leads to node becoming slower
- Improve connectivity and solves issues connecting with peers

### Security

No security updates in this release.

## [v3.1.0](https://github.com/prysmaticlabs/prysm/compare/v3.1.0...v3.0.0) - 2022-09-05

Updating to this release is highly recommended as it contains several important fixes and features for the merge. You
must be using Prysm v3 or later before Bellatrix activates on September 6th.

**Important docs links**

- [How to prepare for the merge](https://docs.prylabs.network/docs/prepare-for-merge)
- [How to check merge readiness status](https://docs.prylabs.network/docs/monitoring/checking-status)

### Added

- Add time until next duty in epoch logs for validator
- Builder API: Added support for deleting gas limit endpoint
- Added debug endpoint GetForkChoice for doubly-linked-tree
- Added support for engine API headers. --execution-headers=key=value
- New merge specific metrics. See

### Changed

- Deposit cache now returns shallow copy of deposits
- Updated go-ethereum dependency to v1.10.23
- Updated LLVM compiler version to 13.0.1
- Builder API: filter 0 bid and empty tx root responses
- Allow attestations/blocks to be received by beacon node when the nodes only optimistically synced
- Add depth and distance to CommonAncestorRoot reorg object
- Allocate slice array to expected length in several methods
- Updated lighthouse to version v3 in E2E runner
- Improved handling of execution client errors
- Updated web3signer version in E2E runner
- Improved error messages for db unmarshalling failures in ancestor state lookup
- Only updated finalized checkpoints in database if its more recent than previous checkpoint

### Removed

- Dead / unused code delete

### Fixed

- Fixed improper wrapping of certain errors
- Only log fee recipient message if changed
- Simplify ListAttestations RPC method fixes
- Fix several RPC methods to be aware of the appropriate fork
- Fixed encoding issue with builder API register validator method. fixes
- Improved blinded block handling in API. fixes
- Fixed IPC path for windows users
- Fix proposal of blinded blocks
- Prysm no longer crashes on start up if builder endpoint is not available

### Security

There are no security updates in this release.

## [v3.0.0](https://github.com/prysmaticlabs/prysm/compare/v3.0.0...v2.1.4) 2022-08-22

### Added

- Passing spectests v1.2.0-rc.3
- prysmctl: Generate genesis state via prysmctl testnet generate-genesis [command options] [arguments...]
- Keymanager: Add support for setting the gas limit via API.
- Merge: Mainnet merge epoch and TTD defined!
- Validator: Added expected wait time for pending validator activation in log message.
- Go: Prysm now uses proper versioning suffix v3 for this release. GoDocs and downstream users can now import prysm as
  expected for go projects.
- Builder API: Register validator via HTTP REST Beacon API endpoint /eth/v1/validator/register_validator
- Cross compilation support for Mac ARM64 chips (Mac M1, M2)

### Changed

- **Require an execution client** `--execution-endpoint=...`. The default value has changed to `localhost:8551` and you
  must use the jwt flag `--jwt-secret=...`. Review [the docs](https://docs.prylabs.network/docs/prepare-for-merge) for
  more information
- `--http-web3provider` has been renamed to `--execution-endpoint`. Please update your configuration
  as `--http-web3provider` will be removed in a future release.
- Insert attestations into forkchoice sooner
- Builder API: `gas_limit` changed from int to string to support JSON / YAML configs. `--suggested-gas-limit` changed
  from int to string.
- Fork choice: Improved handling of double locks / deadlocks
- Lower libp2p log level
- Improved re-org logs with additional metadata
- Improved error messages found by semgrep
- Prysm Web UI updated to release v2.0.1
- Protobuf message renaming (non-breaking changes)
- Enabled feature to use gohashtree by default. Disable with `--disable-vectorized-htr`
- Enabled fork choice doubly linked tree feature by default. Disable with `--disable-forkchoice-doubly-linked-tree`
- Remote signer: Renamed some field names to better represent block types (non-breaking changes for gRPC users, possibly
  breaking change for JSON API users)
- Builder API: require header and payload root match.
- Improved responses for json-rpc requests batching when using blinded beacon blocks.
- Builder API: Improved error messages
- Builder API: Issue warning when validator expects builder ready beacon node, but beacon node is not configured with a
  relay.
- Execution API: Improved payload ID to handle reorg scenarios

### Deprecated

- Several features have been promoted to stable or removed. The following flags are now deprecated and will be removed
  in a future
  release. `--enable-db-backup-webhook`, `--bolt-mmap-initial-size`, `--disable-discv5`, `--disable-attesting-history-db-cache`, `--enable-vectorized-htr`, `--enable-peer-scorer`, `--enable-forkchoice-doubly-linked-tree`, `--enable-duty-count-down`, `--head-sync`, `--enable-gossip-batch-aggregateion`, `--enable-larger-gossip-history`, `--fallback-web3provider`, `--use-check-point-cache`.
- Several beacon API endpoints marked as deprecated

### Removed

- Logging: Removed phase0 fields from validator performance log messages
- Deprecated slasher protos have been removed
- Deprecated beacon API endpoints
  removed: `GetBeaconState`, `ProduceBlock`, `ListForkChoiceHeads`, `ListBlocks`, `SubmitValidatorRegistration`, `GetBlock`, `ProposeBlock`
- API: Forkchoice method `GetForkChoice` has been removed.
- All previously deprecated feature flags have been
  removed. `--enable-active-balance-cache`, `--correctly-prune-canonical-atts`, `--correctly-insert-orphaned-atts`, `--enable-next-slot-state-cache`, `--enable-batch-gossip-verification`, `--enable-get-block-optimizations`, `--enable-balance-trie-computation`, `--disable-next-slot-state-cache`, `--attestation-aggregation-strategy`, `--attestation-aggregation-force-opt-maxcover`, `--pyrmont`, `--disable-get-block-optimizations`, `--disable-proposer-atts-selection-using-max-cover`, `--disable-optimized-balance-update`, `--disable-active-balance-cache`, `--disable-balance-trie-computation`, `--disable-batch-gossip-verification`, `--disable-correctly-prune-canonical-atts`, `--disable-correctly-insert-orphaned-atts`, `--enable-native-state`, `--enable-peer-scorer`, `--enable-gossip-batch-aggregation`, `--experimental-disable-boundry-checks`
- Validator Web API: Removed unused ImportAccounts and DeleteAccounts rpc options

### Fixed

- Keymanager API: Status enum values are now returned as lowercase strings.
- Misc builder API fixes
- API: Fix GetBlock to return canonical block
- Cache: Fix cache overwrite policy for bellatrix proposer payload ID cache.
- Fixed string slice flags with file based configuration

### Security

- Upgrade your Prysm beacon node and validator before the merge!

## [v2.1.4](https://github.com/prysmaticlabs/prysm/compare/v2.1.4...v2.1.3) - 2022-08-10

As we prepare our `v3` mainnet release for [The Merge](https://ethereum.org/en/upgrades/merge/), `v2.1.4` marks the end
of the `v2` era. Node operators and validators are **highly encouraged** to upgrade to release `v2.1.4` - many bug fixes
and improvements have been included in preparation for The Merge. `v3` will contain breaking changes, and will be
released within the next few weeks. Using `v2.1.4` in the meantime will give you access to a more streamlined user
experience. See our [v2.1.4 doc](https://docs.prylabs.network/docs/vnext/214-rc) to learn how to use v2.1.4 to run a
Merge-ready configuration on the Goerli-Prater network pair.

### Added

- Sepolia testnet configs `--sepolia`
- Goerli as an alias to Prater and testnet configs `--prater` or `--goerli`
- Fee recipient API for key manager
- YML config flag support for web3 signer
- Validator registration API for web3 signer
- JSON tcontent type with optional metadata
- Flashbots MEV boost support
- Store blind block (i.e block with payload header) instead of full block (i.e. block with payload) for storage
  efficiency (currently only available when the `enable-only-blinded-beacon-blocks` feature flag is enabled)
- Pcli utility support to print blinded block
- New Web v2.0 release into Prysm

### Changed

- Native state improvement is enabled by default
- Use native blocks instead of protobuf blocks
- Peer scorer is enabled by default
- Enable fastssz to use vectorized HTR hash algorithm improvement
- Forkchoice store refactor and cleanups
- Update libp2p library dependency
- RPC proposer duty is now allowed next epoch query
- Do not print traces with `log.withError(err)`
- Testnets are running with pre-defined feature flags

### Removed

- Deprecate Step Parameter from our Block By Range Requests

### Fixed

- Ignore nil forkchoice node when saving orphaned atts
- Sync: better handling of missing state summary in DB
- Validator: creates invalid terminal block using the same timestamp as payload
- P2P: uses incorrect goodbye codes
- P2p: defaults Incorrectly to using Mplex, which results in losing Teku peers
- Disable returning future state for API
- Eth1 connection API panic

### Security

There are no security updates in this release.

## [v2.1.3](https://github.com/prysmaticlabs/prysm/compare/v2.1.2...v2.1.3) - 2022-07-06

### Added

- Many fuzz test additions
- Support bellatrix blocks with web3signer
- Support for the Sepolia testnet with `--terminal-total-difficulty-override 17000000000000000`. The override flag is
  required in this release.
- Support for the Ropsten testnet. No override flag required
- JSON API allows SSZ-serialized blocks in `publishBlock`
- JSON API allows SSZ-serialized blocks in `publishBlindedBlock`
- JSON API allows SSZ-serialized requests in `produceBlockV2` and `produceBlindedBlock`
- Progress towards Builder API and MEV boost support (not ready for testing in this release)
- Support for `DOMAIN_APPLICATION_MARK` configuration
- Ignore subset aggregates if a better aggregate has been seen already
- Reinsertion of reorg'd attestations
- Command `beacon-chain generate-auth-secret` to assist with generating a hex encoded secret for engine API
- Return optimistic status to `ChainHead` related grpc service
- TTD log and prometheus metric
- Panda ascii art banner for the merge!

### Changed

- Improvements to forkchoice
- Invalid checksummed (or no checksum) addresses used for fee recipient will log a warning. fixes,
- Use cache backed `getBlock` method in several places of blockchain package
- Reduced log frequency of "beacon node doesn't have a parent in db with root" error
- Improved nil checks for state management
- Enhanced debug logs for p2p block validation
- Many helpful refactoring and cosmetic changes
- Move WARN level message about weak subjectivity sync and improve message content
- Handle connection closing for web3/eth1 nil connection
- Testing improvements
- E2E test improvements
- Increase file descriptor limit up to the maximum by default
- Improved classification of "bad blocks"
- Updated engine API error code handling
- Improved "Synced new block" message to include minimal information based on the log verbosity.
- Add nil checks for nil finalized checkpoints
- Change weak subjectivity sync to use the most recent finalized state rather than the oldest state within the current
  period.
- Ensure a finalized root can't be all zeros
- Improved db lookup of HighestSlotBlocksBelow to start from the end of the index rather than the beginning.
- Improved packing of state balances for hashtreeroot
- Improved field trie recomputation

### Removed

- Removed handling of `INVALID_TERMINAL_BLOCK` response from engine API

### Fixed

- `/eth/v1/beacon/blinded_blocks` JSON API endpoint
- SSZ handling of JSON API payloads
- Config registry fixes
- Withdrawal epoch overflows
- Race condition with blockchain service Head()
- Race condition with validator's highest valid slot accessor
- Do not update cache with the result of a cancelled request
- `validator_index` should be a string integer rather than a number integer per spec.
- Use timestamp heuristic to determine deposits to process rather than simple calculation of follow distance
- Return `IsOptimistic` in `ValidateSync` responses

### Security

There are no security updates in this release.

## [v2.1.2](https://github.com/prysmaticlabs/prysm/compare/v2.1.1...v2.1.2) - 2022-05-16

### Added

- Update forkchoice head before produce block
- Support for blst modern builds on linux amd64
- [Beacon API support](ethereum/beacon-APIs#194) for blinded block
- Proposer index and graffiti fields in Received block debug log for verbosity
- Forkchoice removes equivocating votes for weight accounting

### Changed

- Updated to Go [1.18](https://github.com/golang/go/releases/tag/go1.18)
- Updated go-libp2p to [v0.18.0](https://github.com/libp2p/go-libp2p/releases/tag/v0.18.0)
- Updated beacon API's Postman collection to 2.2.0
- Moved eth2-types into Prysm for cleaner consolidation of consensus types

### Removed

- Prymont testnet support
- Flag `disable-proposer-atts-selection-using-max-cover` which disables defaulting max cover strategy for proposer
  selecting attestations
- Flag `disable-get-block-optimizations` which disables optimization with beacon block construction
- Flag `disable-optimized-balance-update"` which disables optimized effective balance update
- Flag `disable-active-balance-cache` which disables active balance cache
- Flag `disable-balance-trie-computation` which disables balance trie optimization for hash tree root
- Flag `disable-batch-gossip-verification` which disables batch gossip verification
- Flag `disable-correctly-insert-orphaned-atts` which disables the fix for orphaned attestations insertion

### Fixed

- `end block roots don't match` bug which caused beacon node down time
- Doppelganger off by 1 bug which introduced some false-positive
- Fee recipient warning log is only disabled after Bellatrix fork epoch

### Security

There are no security updates in this release.

## [v2.1.1](https://github.com/prysmaticlabs/prysm/compare/v2.1.0...v2.1.1) - 2022-05-03

This patch release includes 3 cherry picked fixes for regressions found in v2.1.0.

View the full changelist from v2.1.0: https://github.com/prysmaticlabs/prysm/compare/v2.1.0...v2.1.1

If upgrading from v2.0.6, please review
the [full changelist](https://github.com/prysmaticlabs/prysm/compare/v2.0.6...v2.1.1) of both v2.1.0 and v2.1.1.

This release is required for users on v2.1.0 and recommended for anyone on v2.0.6.

The following known issues exist in v2.1.0 and also exist in this release.

- Erroneous warning message in validator client when bellatrix fee recipient is unset. This is a cosmetic message and
  does not affect run time behavior in Phase0/Altair.
- In Bellatrix/Kiln: Fee recipient flags may not work as expected. See for a fix and more details.

### Fixed

- Doppelganger false positives may have caused a failure to start in the validator client.
- Connections to execution layer clients were not properly cleaned up and lead to resource leaks when using ipc.
- Initial sync (or resync when beacon node falls out of sync) could lead to a panic.

### Security

There are no security updates in this release.

## [v2.1.0](https://github.com/prysmaticlabs/prysm/compare/v2.0.6...v2.1.0) - 2022-04-26

There are two known issues with this release:

- Erroneous warning message in validator client when bellatrix fee recipient is unset. This is a cosmetic message and
  does not affect run time behavior in Phase0/Altair.
- In Bellatrix/Kiln: Fee recipient flags may not work as expected. See for a fix and more details.

### Added

- Web3Signer support. See the [documentation](https://docs.prylabs.network/docs/next/wallet/web3signer) for more
  details.
- Bellatrix support. See [kiln testnet instructions](https://hackmd.io/OqIoTiQvS9KOIataIFksBQ?view)
- Weak subjectivity sync / checkpoint sync. This is an experimental feature and may have unintended side effects for
  certain operators serving historical data. See
  the [documentation](https://docs.prylabs.network/docs/next/prysm-usage/checkpoint-sync) for more details.
- A faster build of blst for beacon chain on linux amd64. Use the environment variable `USE_PRYSM_MODERN=true` with
  prysm.sh, use the "modern" binary, or bazel build with `--define=blst_modern=true`.
- Vectorized sha256. This may have performance improvements with use of the new flag `--enable-vectorized-htr`.
- A new forkchoice structure that uses a doubly linked tree implementation. Try this feature with the
  flag `--enable-forkchoice-doubly-linked-tree`
- Fork choice proposer boost is implemented and enabled by default. See PR description for more details.

### Changed

- **Flag Default Change** The default value for `--http-web3provider` is now `localhost:8545`. Previously was empty
  string.
- Updated spectest compliance to v1.1.10.
- Updated to bazel 5.0.0
- Gossip peer scorer is now part of the `--dev` flag.

### Removed

- Removed released feature for next slot cache. `--disable-next-slot-state-cache` flag has been deprecated and removed.

### Fixed

Too many bug fixes and improvements to mention all of them. See
the [full changelist](https://github.com/prysmaticlabs/prysm/compare/v2.0.6...v2.1.0)

### Security

There are no security updates in this release.

## [v2.0.6](https://github.com/prysmaticlabs/prysm/compare/v2.0.5...v2.0.6) 2022-01-31

### Added

- Bellatrix/Merge progress
- Light client support merkle proof retrieval for beacon state finalized root and sync committees
- Web3Signer support (work in progress)
- Implement state management with native go structs (work in progress)
- Added static analysis for mutex lock management
- Add endpoint to query eth1 connections
- Batch gossipsub verification enabled
- Get block optimizations enabled
- Batch decompression for signatures
- Balance trie feature enabled

### Changed

- Use build time constants for field lengths.
- Monitoring service logging improvements / cleanup
- Renamed state v3 import alias
- Spec tests passing at tag 1.1.8
- Bazel version updated to 4.2.2
- Renamed github.com/eth2-clients -> github.com/eth-clients
- p2p reduce memory allocation in gossip digest calculation
- Allow comma separated formatting for event topics in API requests
- Update builder image from buster to bullseye
- Renaming "merge" to "bellatrix"
- Refactoring / code dedupication / general clean up
- Update libp2p
- Reduce state copy in state upgrades
- Deduplicate sync committee messages from pool before retrieval

### Removed

- tools/deployContract: removed k8s specific logic

### Fixed

- Sync committee API endpoint can now be queried for future epochs
- Initialize merkle layers and recompute dirty fields in beacon state proofs
- Fixed data race in API calls

### Security

- Clean variable filepaths in validator wallet back up commands, e2e tests, and other tooling (gosec G304)

## [v2.0.5](https://github.com/prysmaticlabs/prysm/compare/v2.0.4...v2.0.5) - 2021-12-13

### Added

- Implement import keystores standard API
- Added more fields to "Processed attestation aggregation" log
- Incremental changes to support The Merge hardfork
- Implement validator monitoring service in beacon chain node via flag `--monitor-indices`.
- Added validator log to display "aggregated since launch" every 5 epochs.
- Add HTTP client wrapper for interfacing with remote signer See
- Update web UI to version v1.0.2.

### Changed

- Refactor beacon state to allow for a single cached hasher
- Default config name to "devnet" when not provided in the config yaml.
- Alter erroneously capitalized error messages
- Bump spec tests to version v1.1.6
- Improvements to Doppelganger check
- Improvements to "grpc client connected" log.
- Update libp2p to v0.15.1
- Resolve several checks from deepsource
- Update go-ethereum to v1.10.13
- Update some flags from signed integer flags to unsigned flags.
- Filter errored keys from slashing protection history in standard API.
- Ensure slashing protection exports and key manager api work according to spec
- Improve memory performance by properly allocating slice size
- Typos fix
- Remove unused imports
- Use cashed finalized state when pruning deposits
- Significant slasher improvements
- Various code cleanups
- Standard API improvements for keymanager API
- Use safe sub64 for safer math
- Fix CORS in middleware API
- Add more fields to remote signer request object
- Refactoring to support checkpoint or genesis origin.

### Deprecated

Please be advised that Prysm's package path naming will change in the next release. If you are a downstream user of
Prysm (i.e. import prysm libraries into your project) then you may be impacted. Please see
issue https://github.com/prysmaticlabs/prysm/issues/10006.

### Fixed

- Allow API requests for next sync committee.
- Check sync status before performing a voluntary exit.
- Fixed issue where historical requests for validator balances would time out by removing the 30s timeout limitation.
- Add missing ssz spec tests

### Security

- Add justifications to gosec security finding suppression.

## [v2.0.4](https://github.com/prysmaticlabs/prysm/compare/v2.0.3...v2.0.4) - 2021-11-29

### Added

- Several changes for The Merge
- More monitoring functionality for blocks and sync committees

### Changed

- Improvements to block proposal computation when packing deposits.
- Renaming SignatureSet -> SignatureBatch

### Deprecated

### Fixed

- Revert PR [9830](https://github.com/prysmaticlabs/prysm/pull/9830) to remove performance regression. See:
  issue [9935](https://github.com/prysmaticlabs/prysm/issues/9935)

### Security

No security updates in this release.

## [v2.0.3](https://github.com/prysmaticlabs/prysm/compare/v2.0.2...v2.0.3) - 2021-11-22

This release also includes a major update to the web UI. Please review the v1 web UI
notes [here](https://github.com/prysmaticlabs/prysm-web-ui/releases/tag/v1.0.0)

### Added

- Web v1 released
- Updated Beacon API to v2.1.0
- Add validation of keystores via validator client RPC endpoint to support new web UI
- GitHub actions: errcheck and gosimple lint
- Event API support for `contribution_and_proof` and `voluntar_exit` events.
- Validator key management standard API schema and some implementation
- Add helpers for The Merge fork epoch calculation
- Add cli overrides for certain constants for The Merge
- Add beacon block and state structs for The Merge
- Validator monitoring improvements
- Cache deposits to improve deposit selection/processing
- Emit warning upon empty validator slashing protection export
- Add balance field trie cache and optimized hash trie root operations. `--enable-balance-trie-computation`

### Changed

- Updated to spectests v1.1.5
- Refactor web authentication
- Added uint64 overflow protection
- Sync committee pool returns empty slice instead of nil on cache miss
- Improved description of datadir flag
- Simplied web password requirements
- Web JWT tokens no longer expire.
- Updated keymanager protos
- Watch and update jwt secret when auth token file updated on disk.
- Update web based slashing protection export from POST to GET
- Reuse helpers to validate fully populated objects.
- Rename interop-cold-start to deterministic-genesis
- Validate password on RPC create wallet request
- Refactor for weak subjectivity sync implementation
- Update naming for Atlair previous epoch attester
- Remove duplicate MerkleizeTrieLeaves method.
- Add explict error for validator flag checks on out of bound positions
- Simplify method to check if the beacon chain client should update the justified epoch value.
- Rename web UI performance endpoint to "summary"
- Refactor powchain service to be more functional
- Use math.MaxUint64
- Share / reused finalized state on prysm start up services
- Refactor slashing protection history code packages
- Improve RNG commentary
- Use next slot cache in more areas of the application
- Improve context aware p2p peer scoring loops
- Various code clean up
- Prevent redundant processing of blocks from pending queue
- Enable Altair tests on e2e against prior release client
- Use lazy state balance cache

### Deprecated

- Web UI login has been replaced.
- Web UI bar graph removed.

### Removed

- Prysmatic Labs' [go-ethereum fork](https://github.com/prysmaticlabs/bazel-go-ethereum) removed from build tooling.
  Upstream go-ethereum is now used with familiar go.mod tooling.
- Removed duplicate aggergation validation p2p pipelines.
- Metrics calculation removed extra condition
- Removed superflous errors from peer scoring parameters registration

### Fixed

- Allow submitting sync committee subscriptions for next period
- Ignore validators without committee assignment when fetching attester duties
- Return "version" field for ssz blocks in beacon API
- Fixed bazel build transitions for dbg builds. Allows IDEs to hook into debugger again.
- Fixed case where GetDuties RPC endpoint might return a false positive for sync committee selection for validators that
  have no deposited yet
- Fixed validator exits in v1 method, broadcast correct object
- Fix Altair individual votes endpoint
- Validator performance calculations fixed
- Return correct response from key management api service
- Check empty genesis validators root on slashing protection data export
- Fix stategen with genesis state.
- Fixed multiple typos
- Fix genesis state registration in interop mode
- Fix network flags in slashing protection export

### Security

- Added another encryption key to security.txt.

## [v2.0.2](https://github.com/prysmaticlabs/prysm/compare/v2.0.1...v2.0.2) - 2021-10-18

### Added

- Optimizations to block proposals. Enabled with `--enable-get-block-optimizations`.
  See [issue 8943](https://github.com/prysmaticlabs/prysm/issues/8943)
  and [issue 9708](https://github.com/prysmaticlabs/prysm/issues/9708) before enabling.
- Beacon Standard API: register v1alpha2 endpoints

### Changed

- Beacon Standard API: Improved sync error messages
- Beacon Standard API: Omit validators without sync duties
- Beacon Standard API: Return errors for unknown state/block versions
- Spec alignment: Passing spec vectors at v1.1.2
- Logs: Improved "synced block.."
- Bazel: updated to v4.2.1
- E2E: more strict participation checks
- Eth1data: Reduce disk i/o saving interval

### Deprecated

- ⚠️ v2 Remote slashing protection server disabled for now ⚠️

### Fixed

- Beacon Standard API: fetch sync committee duties for current and next period's epoch
- Beacon Standard API: remove special treatment to graffiti in block results
- Beacon Standard API: fix epoch calculation in sync committee duties
- Doppelganger: Fix false positives
- UI: Validator gRPC gateway health endpoint fixed

### Security

- Spec alignment: Update Eth2FastAggregateVerify to match spec
- Helpers: enforce stronger slice index checks
- Deposit Trie: Handle impossible non-power of 2 trie leaves
- UI: Add security headers

## [v2.0.1](https://github.com/prysmaticlabs/prysm/compare/v2.0.0...v2.0.1) - 2021-10-06

### Fixed

- Updated libp2p transport library to stop metrics logging errors on windows.
- Prysm's web UI assets serve properly
- Eth2 api returns full validator balance rather than effective balance
- Slashing protection service registered properly in validator.

### Security

We've updated the Prysm base docker images to a more recent build.

## [v2.0.0](https://github.com/prysmaticlabs/prysm/compare/v1.4.4...v2.0.0)

This release is the largest release of Prysm to date. v2.0.0 includes support for the upcoming Altair hard fork on the
mainnet Ethereum Beacon Chain.
This release consists
of [380 changes](https://github.com/prysmaticlabs/prysm/compare/v1.4.4...f7845afa575963302116e673d400d2ab421252ac) to
support Altair, improve performance of phase0 beacon nodes, and various bug fixes from v1.4.4.

### Upgrading From v1

Please update your beacon node to v2.0.0 prior to updating your validator. The beacon node can serve requests to a
v1.4.4 validator, however a v2.0.0 validator will not start against a v1.4.4 beacon node. If you're operating a highly
available beacon chain service, ensure that all of your beacon nodes are updated to v2.0.0 before starting the upgrade
on your validators.

### Added

- Full Altair
  support. [Learn more about Altair.](https://github.com/ethereum/annotated-spec/blob/8473024d745a3a2b8a84535d57773a8e86b66c9a/altair/beacon-chain.md)
- Added bootnodes from the Nimbus team.
- Revamped slasher implementation. The slasher functionality is no longer a standalone binary. Slasher functionality is
  available from the beacon node with the `--slasher` flag. Note: Running the slasher has considerably increased
  resource requirements. Be sure to review the latest documentation before enabling this feature. This feature is
  experimental.
- Support for standard JSON API in the beacon node. Prysm validators continue to use Prysm's API.
- Configurable subnet peer requirements. Increased minimum desired peers per subnet from 4 to 6. This can be modified
  with `--minimum-peers-per-subnet` in the beacon node..
- Support for go build on darwin_arm64 devices (Mac M1 chips). Cross compiling for darwin_arm64 is not yet supported..
- Batch verification of pubsub objects. This should improve pubsub processing performance on multithreaded machines.
- Improved attestation pruning. This feature should improve block proposer performance and overall network attestation
  inclusion rates. Opt-out with `--disable-correctly-prune-canonical-atts` in the beacon node.
- Active balance cache to improve epoch processing. Opt-out with `--disable-active-balance-cache`
- Experimental database improvements to reduce history state entry space usage in the beaconchain.db. This functionality
  can be permanently enabled with the flag `--enable-historical-state-representation`. Enabling this feature can realize
  a 25% improvement in space utilization for the average user , while 70 -80% for power users(archival node operators).
  Note: once this feature is toggled on, it modifies the structure of the database with a migration and cannot be rolled
  back. This feature is experimental and should only be used in non-serving beacon nodes in case of database corruption
  or other critical issue.

#### New Metrics

**Beacon chain node**

| Metric                                           | Description                                                                                           | References |
| ------------------------------------------------ | ----------------------------------------------------------------------------------------------------- | ---------- |
| `p2p_message_ignored_validation_total`           | Count of messages that were ignored in validation                                                     |            |
| `beacon_current_active_validators`               | Current total active validators                                                                       |            |
| `beacon_processed_deposits_total`                | Total number of deposits processed                                                                    |            |
| `sync_head_state_miss`                           | The number of sync head state requests that are not present in the cache                              |            |
| `sync_head_state_hit`                            | The number of sync head state requests that are present in the cache                                  |            |
| `total_effective_balance_cache_miss`             | The number of get requests that are not present in the cache                                          |            |
| `total_effective_balance_cache_hit`              | The number of get requests that are present in the cache                                              |            |
| `sync_committee_index_cache_miss_total`          | The number of committee requests that aren't present in the sync committee index cache                |            |
| `sync_committee_index_cache_hit_total`           | The number of committee requests that are present in the sync committee index cache                   |            |
| `next_slot_cache_hit`                            | The number of cache hits on the next slot state cache                                                 |            |
| `next_slot_cache_miss`                           | The number of cache misses on the next slot state cache                                               |            |
| `validator_entry_cache_hit_total`                | The number of cache hits on the validator entry cache                                                 |            |
| `validator_entry_cache_miss_total`               | The number of cache misses on the validator entry cache                                               |            |
| `validator_entry_cache_delete_total`             | The number of cache deletes on the validator entry cache                                              |            |
| `saved_sync_committee_message_total`             | The number of saved sync committee message total                                                      |            |
| `saved_sync_committee_contribution_total`        | The number of saved sync committee contribution total                                                 |            |
| `libp2p_peers`                                   | Tracks the total number of libp2p peers                                                               |            |
| `p2p_status_message_missing`                     | The number of attempts the connection handler rejects a peer for a missing status message             |            |
| `p2p_sync_committee_subnet_recovered_broadcasts` | The number of sync committee messages that were attempted to be broadcast with no peers on the subnet |            |
| `p2p_sync_committee_subnet_attempted_broadcasts` | The number of sync committees that were attempted to be broadcast                                     |            |
| `p2p_subscribed_topic_peer_total`                | The number of peers subscribed to topics that a host node is also subscribed to                       |            |
| `saved_orphaned_att_total`                       | Count the number of times an orphaned attestation is saved                                            |            |

### Changed

- Much refactoring of "util" packages into more canonical packages. Please review Prysm package structure and godocs.
- Altair object keys in beacon-chain/db/kv are prefixed with "altair". BeaconBlocks and BeaconStates are the only
  objects affected by database key changes for Altair. This affects any third party tooling directly querying Prysm's
  beaconchain.db.
- Updated Teku bootnodes.
- Updated Lighthouse bootnodes.
- End to end testing now collects jaeger spans
- Improvements to experimental peer quality scoring. This feature is only enabled with `--enable-peer-scorer`.
- Validator performance logging behavior has changed in Altair. Post-Altair hardfork has the following changes:
  Inclusion distance and inclusion slots will no longer be displayed. Correctly voted target will only be true if also
  included within 32 slots. Correctly voted head will only be true if the attestation was included in the next slot.
  Correctly voted source will only be true if attestation is included within 5 slots. Inactivity score will be
  displayed.
- Increased pubsub message queue size from 256 to 600 to support larger networks and higher message volume.
- The default attestation aggregation changed to the improved optimized max cover algorithm.
- Prysm is passing spectests at v1.1.0 (latest available release).
- `--subscribe-all-subnets` will subscribe to all attestation subnets and sync subnets in post-altair hard fork.
- "eth2" is now an illegal term. If you say it or type it then something bad might happen.
- Improved cache hit ratio for validator entry cache.
- Reduced memory overhead during database migrations.
- Improvements to beacon state writes to database.

#### Changed Metrics

**Beacon chain node**
| Metric                | Old Name             | Description                                          | References |
| --------------------- | -------------------- | ---------------------------------------------------- | ---------- |
| `beacon_reorgs_total` | `beacon_reorg_total` | Count the number of times a beacon chain has a reorg |            |

### Deprecated

These flags are hidden from the help text and no longer modify the behavior of Prysm. These flags should be removed from
user runtime configuration as the flags will eventually be removed entirely and Prysm will fail to start if a deleted or
unknown flag is provided.

- `--enable-active-balance-cache`
- `--correctly-prune-canonical-atts`
- `--correctly-insert-orphaned-atts`
- `--enable-next-slot-state-cache`

### Removed

Note: Removed flags will block starting up with an error "flag provided but not defined:".
Please check that you are not using any of the removed flags in this section!

- Prysm's standalone slasher application (cmd/slasher) has been fully removed. Use the `--slasher` flag with a beacon
  chain node for full slasher functionality.
- `--disable-blst` (beacon node and validator). [blst](https://github.com/supranational/blst) is the only BLS library
  offered for Prysm.
- `--disable-sync-backtracking` and `--enable-sync-backtracking` (beacon node). This feature has been released for some
  time. See.
- `--diable-pruning-deposit-proofs` (beacon node). This feature has been released for some time. See.
- `--disable-eth1-data-majority-vote` (beacon node). This feature is no longer in use in Prysm. See,.
- `--proposer-atts-selection-using-max-cover` (beacon node). This feature has been released for some time. See.
- `--update-head-timely` (beacon node). This feature was released in v1.4.4. See.
- `--enable-optimized-balance-update` (beacon node). This feature was released in v1.4.4. See.
- Kafka support is no longer available in the beacon node. This functionality was never fully completed and did not
  fulfill many desirable use cases. This removed the flag `--kafka-url` (beacon node). See.
- Removed tools/faucet. Use the faucet
  in [prysmaticlabs/periphery](https://github.com/prysmaticlabs/periphery/tree/c2ac600882c37fc0f2a81b0508039124fb6bcf47/eth-faucet)
  if operating a testnet faucet server.
- Tooling for prior testnet contracts has been removed. Any of the old testnet contracts with `drain()` function have
  been removed as well.
- Toledo tesnet config is removed.
- Removed --eth-api-port (beacon node). All APIs interactions have been moved to --grpc-gateway-port. See.

### Fixed

- Database lock contention improved in block database operations.
- JSON API now returns an error when unknown fields are provided.
- Correctly return `epoch_transition` field in `head` JSON API events stream.
- Various fixes in standard JSON API
- Finalize deposits before initializing the beacon node. This may improve missed proposals
- JSON API returns header "Content-Length" 0 when returning an empty JSON object.
- Initial sync fixed when there is a very long period of missing blocks.
- Fixed log statement when a web3 endpoint failover occurs.
- Windows prysm.bat is fixed

### Security

- You MUST update to v2.0.0 or later release before epoch 74240 or your client will fork off from the rest of the
  network.
- Prysm's JWT library has been updated to a maintained version of the previous JWT library. JWTs are only used in the
  UI.

Please review our newly
updated [security reporting policy](https://github.com/prysmaticlabs/prysm/blob/develop/SECURITY.md).

- Fix subcommands such as validator accounts list

### Security

There are no security updates in this release.

# Older than v2.0.0

For changelog history for releases older than v2.0.0, please refer to https://github.com/prysmaticlabs/prysm/releases<|MERGE_RESOLUTION|>--- conflicted
+++ resolved
@@ -23,6 +23,8 @@
 - Fix `engine_exchangeCapabilities` implementation.
 - Updated the default `scrape-interval` in `Client-stats` to 2 minutes to accommodate Beaconcha.in API rate limits.
 - Switch to compounding when consolidating with source==target.
+- updated geth to 1.14 ~
+- e2e tests start from post merge (bellatrix)
 
 ### Deprecated
 
@@ -97,17 +99,12 @@
 - Updated k8s-io/client-go to v0.30.4 and k8s-io/apimachinery to v0.30.4
 - Migrated tracing library from opencensus to opentelemetry for both the beacon node and validator.
 - Refactored light client code to make it more readable and make future PRs easier.
-<<<<<<< HEAD
-- updated geth to 1.14 ~
-- e2e tests start from post merge (bellatrix)
-=======
 - Update light client helper functions to reference `dev` branch of CL specs
 - Updated Libp2p Dependencies to allow prysm to use gossipsub v1.2 .
 - Updated Sepolia bootnodes.
 - Make committee aware packing the default by deprecating `--enable-committee-aware-packing`.
 - Moved `ConvertKzgCommitmentToVersionedHash` to the `primitives` package.
 - Updated correlation penalty for EIP-7251. 
->>>>>>> 4aa54107
 
 ### Deprecated
 - `--disable-grpc-gateway` flag is deprecated due to grpc gateway removal.
