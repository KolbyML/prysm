package sync

import (
	"context"
	"fmt"
	"reflect"
	"strings"

	"github.com/libp2p/go-libp2p-core/peer"
	pubsub "github.com/libp2p/go-libp2p-pubsub"
	"github.com/pkg/errors"
	types "github.com/prysmaticlabs/eth2-types"
	"github.com/prysmaticlabs/prysm/beacon-chain/core"
	"github.com/prysmaticlabs/prysm/beacon-chain/core/blocks"
	"github.com/prysmaticlabs/prysm/beacon-chain/core/feed"
	"github.com/prysmaticlabs/prysm/beacon-chain/core/feed/operation"
	"github.com/prysmaticlabs/prysm/beacon-chain/core/helpers"
	"github.com/prysmaticlabs/prysm/beacon-chain/p2p"
	"github.com/prysmaticlabs/prysm/beacon-chain/state"
	"github.com/prysmaticlabs/prysm/config/features"
	"github.com/prysmaticlabs/prysm/encoding/bytesutil"
	"github.com/prysmaticlabs/prysm/monitoring/tracing"
	eth "github.com/prysmaticlabs/prysm/proto/prysm/v1alpha1"
	"github.com/prysmaticlabs/prysm/proto/prysm/v1alpha1/attestation"
	"go.opencensus.io/trace"
)

// Validation
// - The block being voted for (attestation.data.beacon_block_root) passes validation.
// - The attestation's committee index (attestation.data.index) is for the correct subnet.
// - The attestation is unaggregated -- that is, it has exactly one participating validator (len(get_attesting_indices(state, attestation.data, attestation.aggregation_bits)) == 1).
// - attestation.data.slot is within the last ATTESTATION_PROPAGATION_SLOT_RANGE slots (attestation.data.slot + ATTESTATION_PROPAGATION_SLOT_RANGE >= current_slot >= attestation.data.slot).
// - The signature of attestation is valid.
func (s *Service) validateCommitteeIndexBeaconAttestation(ctx context.Context, pid peer.ID, msg *pubsub.Message) (pubsub.ValidationResult, error) {
	if pid == s.cfg.P2P.PeerID() {
		return pubsub.ValidationAccept, nil
	}
	// Attestation processing requires the target block to be present in the database, so we'll skip
	// validating or processing attestations until fully synced.
	if s.cfg.InitialSync.Syncing() {
		return pubsub.ValidationIgnore, nil
	}
	ctx, span := trace.StartSpan(ctx, "sync.validateCommitteeIndexBeaconAttestation")
	defer span.End()

	if msg.Topic == nil {
		return pubsub.ValidationReject, errInvalidTopic
	}

	m, err := s.decodePubsubMessage(msg)
	if err != nil {
		tracing.AnnotateError(span, err)
		return pubsub.ValidationReject, err
	}

	att, ok := m.(*eth.Attestation)
	if !ok {
		return pubsub.ValidationReject, errWrongMessage
	}

	if err := helpers.ValidateNilAttestation(att); err != nil {
		return pubsub.ValidationReject, err
	}

	// Broadcast the unaggregated attestation on a feed to notify other services in the beacon node
	// of a received unaggregated attestation.
	s.cfg.AttestationNotifier.OperationFeed().Send(&feed.Event{
		Type: operation.UnaggregatedAttReceived,
		Data: &operation.UnAggregatedAttReceivedData{
			Attestation: att,
		},
	})

	// Attestation's slot is within ATTESTATION_PROPAGATION_SLOT_RANGE and early attestation
	// processing tolerance.
	if err := helpers.ValidateAttestationTime(att.Data.Slot, s.cfg.Chain.GenesisTime(),
		earlyAttestationProcessingTolerance); err != nil {
		tracing.AnnotateError(span, err)
		return pubsub.ValidationIgnore, err
	}
	if err := helpers.ValidateSlotTargetEpoch(att.Data); err != nil {
		return pubsub.ValidationReject, err
	}

	if features.Get().EnableSlasher {
		// Feed the indexed attestation to slasher if enabled. This action
		// is done in the background to avoid adding more load to this critical code path.
		go func() {
<<<<<<< HEAD
=======
			// Using a different context to prevent timeouts as this operation can be expensive
			// and we want to avoid affecting the critical code path.
			ctx := context.TODO()
>>>>>>> df33ce33
			preState, err := s.cfg.Chain.AttestationTargetState(ctx, att.Data.Target)
			if err != nil {
				log.WithError(err).Error("Could not retrieve pre state")
				tracing.AnnotateError(span, err)
				return
			}
			committee, err := helpers.BeaconCommitteeFromState(ctx, preState, att.Data.Slot, att.Data.CommitteeIndex)
			if err != nil {
				log.WithError(err).Error("Could not get attestation committee")
				tracing.AnnotateError(span, err)
				return
			}
			indexedAtt, err := attestation.ConvertToIndexed(ctx, att, committee)
			if err != nil {
				log.WithError(err).Error("Could not convert to indexed attestation")
<<<<<<< HEAD
				traceutil.AnnotateError(span, err)
=======
				tracing.AnnotateError(span, err)
>>>>>>> df33ce33
				return
			}
			s.cfg.SlasherAttestationsFeed.Send(indexedAtt)
		}()
	}

	// Verify this the first attestation received for the participating validator for the slot.
	if s.hasSeenCommitteeIndicesSlot(att.Data.Slot, att.Data.CommitteeIndex, att.AggregationBits) {
		return pubsub.ValidationIgnore, nil
	}

	// Reject an attestation if it references an invalid block.
	if s.hasBadBlock(bytesutil.ToBytes32(att.Data.BeaconBlockRoot)) ||
		s.hasBadBlock(bytesutil.ToBytes32(att.Data.Target.Root)) ||
		s.hasBadBlock(bytesutil.ToBytes32(att.Data.Source.Root)) {
		return pubsub.ValidationReject, errors.New("attestation data references bad block root")
	}

	// Verify the block being voted and the processed state is in DB and the block has passed validation if it's in the DB.
	blockRoot := bytesutil.ToBytes32(att.Data.BeaconBlockRoot)
	if !s.hasBlockAndState(ctx, blockRoot) {
		// A node doesn't have the block, it'll request from peer while saving the pending attestation to a queue.
		s.savePendingAtt(&eth.SignedAggregateAttestationAndProof{Message: &eth.AggregateAttestationAndProof{Aggregate: att}})
		return pubsub.ValidationIgnore, nil
	}

	if err := s.cfg.Chain.VerifyFinalizedConsistency(ctx, att.Data.BeaconBlockRoot); err != nil {
		tracing.AnnotateError(span, err)
		return pubsub.ValidationReject, err
	}
	if err := s.cfg.Chain.VerifyLmdFfgConsistency(ctx, att); err != nil {
		tracing.AnnotateError(span, err)
		return pubsub.ValidationReject, err
	}

	preState, err := s.cfg.Chain.AttestationTargetState(ctx, att.Data.Target)
	if err != nil {
		tracing.AnnotateError(span, err)
		return pubsub.ValidationIgnore, err
	}

	validationRes, err := s.validateUnaggregatedAttTopic(ctx, att, preState, *msg.Topic)
	if validationRes != pubsub.ValidationAccept {
		return validationRes, err
	}

	validationRes, err = s.validateUnaggregatedAttWithState(ctx, att, preState)
	if validationRes != pubsub.ValidationAccept {
		return validationRes, err
	}

	s.setSeenCommitteeIndicesSlot(att.Data.Slot, att.Data.CommitteeIndex, att.AggregationBits)

	msg.ValidatorData = att

	return pubsub.ValidationAccept, nil
}

// This validates beacon unaggregated attestation has correct topic string.
func (s *Service) validateUnaggregatedAttTopic(ctx context.Context, a *eth.Attestation, bs state.ReadOnlyBeaconState, t string) (pubsub.ValidationResult, error) {
	ctx, span := trace.StartSpan(ctx, "sync.validateUnaggregatedAttTopic")
	defer span.End()

	valCount, err := helpers.ActiveValidatorCount(ctx, bs, core.SlotToEpoch(a.Data.Slot))
	if err != nil {
		tracing.AnnotateError(span, err)
		return pubsub.ValidationIgnore, err
	}
	count := helpers.SlotCommitteeCount(valCount)
	if uint64(a.Data.CommitteeIndex) > count {
		return pubsub.ValidationReject, errors.Errorf("committee index %d > %d", a.Data.CommitteeIndex, count)
	}
	subnet := helpers.ComputeSubnetForAttestation(valCount, a)
	format := p2p.GossipTypeMapping[reflect.TypeOf(&eth.Attestation{})]
	digest, err := s.currentForkDigest()
	if err != nil {
		tracing.AnnotateError(span, err)
		return pubsub.ValidationIgnore, err
	}
	if !strings.HasPrefix(t, fmt.Sprintf(format, digest, subnet)) {
		return pubsub.ValidationReject, errors.New("attestation's subnet does not match with pubsub topic")
	}

	return pubsub.ValidationAccept, nil
}

// This validates beacon unaggregated attestation using the given state, the validation consists of bitfield length and count consistency
// and signature verification.
func (s *Service) validateUnaggregatedAttWithState(ctx context.Context, a *eth.Attestation, bs state.ReadOnlyBeaconState) (pubsub.ValidationResult, error) {
	ctx, span := trace.StartSpan(ctx, "sync.validateUnaggregatedAttWithState")
	defer span.End()

	committee, err := helpers.BeaconCommitteeFromState(ctx, bs, a.Data.Slot, a.Data.CommitteeIndex)
	if err != nil {
		tracing.AnnotateError(span, err)
		return pubsub.ValidationIgnore, err
	}

	// Verify number of aggregation bits matches the committee size.
	if err := helpers.VerifyBitfieldLength(a.AggregationBits, uint64(len(committee))); err != nil {
		return pubsub.ValidationReject, err
	}

	// Attestation must be unaggregated and the bit index must exist in the range of committee indices.
	// Note: The Ethereum Beacon Chain spec suggests (len(get_attesting_indices(state, attestation.data, attestation.aggregation_bits)) == 1)
	// however this validation can be achieved without use of get_attesting_indices which is an O(n) lookup.
	if a.AggregationBits.Count() != 1 || a.AggregationBits.BitIndices()[0] >= len(committee) {
		return pubsub.ValidationReject, errors.New("attestation bitfield is invalid")
	}

	if features.Get().EnableBatchVerification {
		set, err := blocks.AttestationSignatureSet(ctx, bs, []*eth.Attestation{a})
		if err != nil {
			tracing.AnnotateError(span, err)
			return pubsub.ValidationReject, err
		}
		return s.validateWithBatchVerifier(ctx, "attestation", set), nil
	}
	if err := blocks.VerifyAttestationSignature(ctx, bs, a); err != nil {
		tracing.AnnotateError(span, err)
		return pubsub.ValidationReject, err
	}
	return pubsub.ValidationAccept, nil
}

// Returns true if the attestation was already seen for the participating validator for the slot.
func (s *Service) hasSeenCommitteeIndicesSlot(slot types.Slot, committeeID types.CommitteeIndex, aggregateBits []byte) bool {
	s.seenUnAggregatedAttestationLock.RLock()
	defer s.seenUnAggregatedAttestationLock.RUnlock()
	b := append(bytesutil.Bytes32(uint64(slot)), bytesutil.Bytes32(uint64(committeeID))...)
	b = append(b, aggregateBits...)
	_, seen := s.seenUnAggregatedAttestationCache.Get(string(b))
	return seen
}

// Set committee's indices and slot as seen for incoming attestations.
func (s *Service) setSeenCommitteeIndicesSlot(slot types.Slot, committeeID types.CommitteeIndex, aggregateBits []byte) {
	s.seenUnAggregatedAttestationLock.Lock()
	defer s.seenUnAggregatedAttestationLock.Unlock()
	b := append(bytesutil.Bytes32(uint64(slot)), bytesutil.Bytes32(uint64(committeeID))...)
	b = append(b, aggregateBits...)
	s.seenUnAggregatedAttestationCache.Add(string(b), true)
}

// hasBlockAndState returns true if the beacon node knows about a block and associated state in the
// database or cache.
func (s *Service) hasBlockAndState(ctx context.Context, blockRoot [32]byte) bool {
	hasStateSummary := s.cfg.DB.HasStateSummary(ctx, blockRoot)
	hasState := hasStateSummary || s.cfg.DB.HasState(ctx, blockRoot)
	hasBlock := s.cfg.Chain.HasInitSyncBlock(blockRoot) || s.cfg.DB.HasBlock(ctx, blockRoot)
	return hasState && hasBlock
}<|MERGE_RESOLUTION|>--- conflicted
+++ resolved
@@ -86,12 +86,9 @@
 		// Feed the indexed attestation to slasher if enabled. This action
 		// is done in the background to avoid adding more load to this critical code path.
 		go func() {
-<<<<<<< HEAD
-=======
 			// Using a different context to prevent timeouts as this operation can be expensive
 			// and we want to avoid affecting the critical code path.
 			ctx := context.TODO()
->>>>>>> df33ce33
 			preState, err := s.cfg.Chain.AttestationTargetState(ctx, att.Data.Target)
 			if err != nil {
 				log.WithError(err).Error("Could not retrieve pre state")
@@ -107,11 +104,7 @@
 			indexedAtt, err := attestation.ConvertToIndexed(ctx, att, committee)
 			if err != nil {
 				log.WithError(err).Error("Could not convert to indexed attestation")
-<<<<<<< HEAD
-				traceutil.AnnotateError(span, err)
-=======
 				tracing.AnnotateError(span, err)
->>>>>>> df33ce33
 				return
 			}
 			s.cfg.SlasherAttestationsFeed.Send(indexedAtt)
