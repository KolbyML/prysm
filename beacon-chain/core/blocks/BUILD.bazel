--- conflicted
+++ resolved
@@ -47,10 +47,6 @@
         "//shared/featureconfig:go_default_library",
         "//shared/hashutil:go_default_library",
         "//shared/params:go_default_library",
-<<<<<<< HEAD
-        "//shared/ssz:go_default_library",
-=======
->>>>>>> fda0310e
         "//shared/trieutil:go_default_library",
         "@com_github_ethereum_go_ethereum//common:go_default_library",
         "@com_github_ethereum_go_ethereum//core/types:go_default_library",
