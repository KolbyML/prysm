// Package validators contains libraries to shuffle validators
// and retrieve active validator indices from a given slot
// or an attestation. It also provides helper functions to locate
// validator based on pubic key.
package validators

import (
	"bytes"
	"fmt"
	"sync"

	"github.com/prysmaticlabs/prysm/beacon-chain/core/helpers"
	pb "github.com/prysmaticlabs/prysm/proto/beacon/p2p/v1"
	"github.com/prysmaticlabs/prysm/shared/bytesutil"
	"github.com/prysmaticlabs/prysm/shared/featureconfig"
	"github.com/prysmaticlabs/prysm/shared/params"
	"github.com/sirupsen/logrus"
)

var log = logrus.WithField("prefix", "validator")

type validatorStore struct {
	sync.RWMutex
	// activatedValidators is a mapping that tracks validator activation epoch to validators index.
	activatedValidators map[uint64][]uint64
	// exitedValidators is a mapping that tracks validator exit epoch to validators index.
	exitedValidators map[uint64][]uint64
}

//VStore validator map for quick
var VStore = validatorStore{
	activatedValidators: make(map[uint64][]uint64),
	exitedValidators:    make(map[uint64][]uint64),
}

// ProcessDeposit mutates a corresponding index in the beacon state for
// a validator depositing ETH into the beacon chain. Specifically, this function
// adds a validator balance or tops up an existing validator's balance
// by some deposit amount. This function returns a mutated beacon state and
// the validator index corresponding to the validator in the processed
// deposit.
func ProcessDeposit(
	state *pb.BeaconState,
	validatorIdxMap map[[32]byte]int,
	pubkey []byte,
	amount uint64,
	_ /*proofOfPossession*/ []byte,
	withdrawalCredentials []byte,
) (*pb.BeaconState, error) {
	// TODO(#258): Validate proof of possession using BLS.
	var publicKeyExists bool
	var existingValidatorIdx int

	existingValidatorIdx, publicKeyExists = validatorIdxMap[bytesutil.ToBytes32(pubkey)]
	if !publicKeyExists {
		// If public key does not exist in the registry, we add a new validator
		// to the beacon state.
		newValidator := &pb.Validator{
			Pubkey:                pubkey,
			ActivationEpoch:       params.BeaconConfig().FarFutureEpoch,
			ExitEpoch:             params.BeaconConfig().FarFutureEpoch,
			WithdrawableEpoch:     params.BeaconConfig().FarFutureEpoch,
			Slashed:               false,
			WithdrawalCredentials: withdrawalCredentials,
			EffectiveBalance:      amount,
		}
		state.ValidatorRegistry = append(state.ValidatorRegistry, newValidator)
		state.Balances = append(state.Balances, amount)
	} else {
		if !bytes.Equal(
			state.ValidatorRegistry[existingValidatorIdx].WithdrawalCredentials,
			withdrawalCredentials,
		) {
			return state, fmt.Errorf(
				"expected withdrawal credentials to match, received %#x == %#x",
				state.ValidatorRegistry[existingValidatorIdx].WithdrawalCredentials,
				withdrawalCredentials,
			)
		}
<<<<<<< HEAD
		newBalance := state.Balances[existingValidatorIdx] + amount
		state.Balances[existingValidatorIdx] = newBalance
		state.ValidatorRegistry[existingValidatorIdx].EffectiveBalance += amount
=======
		newBalance := state.ValidatorBalances[existingValidatorIdx] + amount
		state.ValidatorBalances[existingValidatorIdx] = newBalance

		if !featureconfig.FeatureConfig().EnableExcessDeposits && newBalance > params.BeaconConfig().MaxDepositAmount {
			state.ValidatorBalances[existingValidatorIdx] = params.BeaconConfig().MaxDepositAmount
		}
>>>>>>> fbac09c1
	}
	state.DepositIndex++

	return state, nil
}

// ActivateValidator takes in validator index and updates
// validator's activation slot.
//
// Spec pseudocode definition:
//  def activate_validator(state: BeaconState, index: ValidatorIndex, is_genesis: bool) -> None:
//    """
//    Activate the validator of the given ``index``.
//    Note that this function mutates ``state``.
//    """
//    validator = state.validator_registry[index]
//
//    validator.activation_epoch = GENESIS_EPOCH if is_genesis else get_entry_exit_effect_epoch(get_current_epoch(state))
func ActivateValidator(state *pb.BeaconState, idx uint64, genesis bool) (*pb.BeaconState, error) {
	validator := state.ValidatorRegistry[idx]
	if genesis {
		validator.ActivationEligibilityEpoch = 0
		validator.ActivationEpoch = 0
	} else {
		validator.ActivationEpoch = helpers.DelayedActivationExitEpoch(helpers.CurrentEpoch(state))
	}

	state.ValidatorRegistry[idx] = validator

	log.WithFields(logrus.Fields{
		"index":           idx,
		"activationEpoch": validator.ActivationEpoch,
	}).Info("Validator activated")

	return state, nil
}

// InitiateValidatorExit takes in validator index and updates
// validator with correct voluntary exit parameters.
//
// Spec pseudocode definition:
//  def initiate_validator_exit(state: BeaconState, index: ValidatorIndex) -> None:
//   """
//   Initiate the exit of the validator of the given ``index``.
//   """
//   # Return if validator already initiated exit
//   validator = state.validator_registry[index]
//   if validator.exit_epoch != FAR_FUTURE_EPOCH:
//     return
//
//   # Compute exit queue epoch
//   exit_epochs = [v.exit_epoch for v in state.validator_registry if v.exit_epoch != FAR_FUTURE_EPOCH]
//   exit_queue_epoch = max(exit_epochs + [get_delayed_activation_exit_epoch(get_current_epoch(state))])
//   exit_queue_churn = len([v for v in state.validator_registry if v.exit_epoch == exit_queue_epoch])
//   if exit_queue_churn >= get_churn_limit(state):
//     exit_queue_epoch += 1
//
//   # Set validator exit epoch and withdrawable epoch
//   validator.exit_epoch = exit_queue_epoch
//   validator.withdrawable_epoch = validator.exit_epoch + MIN_VALIDATOR_WITHDRAWABILITY_DELAY
func InitiateValidatorExit(state *pb.BeaconState, idx uint64) (*pb.BeaconState, error) {
	validator := state.ValidatorRegistry[idx]
	if validator.ExitEpoch != params.BeaconConfig().FarFutureEpoch {
		return state, nil
	}
	exitEpochs := []uint64{}
	for _, val := range state.ValidatorRegistry {
		if val.ExitEpoch != params.BeaconConfig().FarFutureEpoch {
			exitEpochs = append(exitEpochs, val.ExitEpoch)
		}
	}
	exitEpochs = append(exitEpochs, helpers.DelayedActivationExitEpoch(helpers.CurrentEpoch(state)))

	// Obtain the exit queue epoch as the maximum number in the exit epochs array.
	exitQueueEpoch := exitEpochs[0]
	for _, i := range exitEpochs {
		if exitQueueEpoch < i {
			exitQueueEpoch = i
		}
	}

	// We use the exit queue churn to determine if we have passed a churn limit.
	exitQueueChurn := 0
	for _, val := range state.ValidatorRegistry {
		if val.ExitEpoch == exitQueueEpoch {
			exitQueueChurn++
		}
	}
	churn, err := helpers.ChurnLimit(state)
	if err != nil {
		return nil, fmt.Errorf("could not get churn limit: %v", err)
	}

	if uint64(exitQueueChurn) >= churn {
		exitQueueEpoch++
	}
	state.ValidatorRegistry[idx].ExitEpoch = exitQueueEpoch
	state.ValidatorRegistry[idx].WithdrawableEpoch = exitQueueEpoch + params.BeaconConfig().MinValidatorWithdrawalDelay
	return state, nil
}

// ExitValidator takes in validator index and does house
// keeping work to exit validator with entry exit delay.
//
// Spec pseudocode definition:
//  def exit_validator(state: BeaconState, index: ValidatorIndex) -> None:
//    """
//    Exit the validator of the given ``index``.
//    Note that this function mutates ``state``.
//    """
//    validator = state.validator_registry[index]
//
//    # The following updates only occur if not previous exited
//    if validator.exit_epoch <= get_entry_exit_effect_epoch(get_current_epoch(state)):
//        return
//
//    validator.exit_epoch = get_entry_exit_effect_epoch(get_current_epoch(state))
func ExitValidator(state *pb.BeaconState, idx uint64) *pb.BeaconState {
	validator := state.ValidatorRegistry[idx]

	if validator.ExitEpoch != params.BeaconConfig().FarFutureEpoch {
		return state
	}
	validator.ExitEpoch = helpers.DelayedActivationExitEpoch(helpers.CurrentEpoch(state))
	return state
}

// SlashValidator slashes the malicious validator's balance and awards
// the whistleblower's balance.
//
// Spec pseudocode definition:
//  def slash_validator(state: BeaconState, index: ValidatorIndex) -> None:
//    """
//    Slash the validator of the given ``index``.
//    Note that this function mutates ``state``.
//    """
//    current_epoch = get_current_epoch(state)
//    initiate_validator_exit(state, slashed_index)
//    state.validator_registry[slashed_index].slashed = True
//    state.validator_registry[slashed_index].withdrawable_epoch = current_epoch + LATEST_SLASHED_EXIT_LENGTH
//    slashed_balance = state.validator_registry[slashed_index].effective_balance
//    state.latest_slashed_balances[current_epoch % LATEST_SLASHED_EXIT_LENGTH] += slashed_balance
//
//    proposer_index = get_beacon_proposer_index(state)
//    if whistleblower_index is None:
//      whistleblower_index = proposer_index
//	  whistleblowing_reward = slashed_balance // WHISTLEBLOWING_REWARD_QUOTIENT
//	  proposer_reward = whistleblowing_reward // PROPOSER_REWARD_QUOTIENT
//	  increase_balance(state, proposer_index, proposer_reward)
//	  increase_balance(state, whistleblower_index, whistleblowing_reward - proposer_reward)
//	  decrease_balance(state, slashed_index, whistleblowing_reward)
func SlashValidator(state *pb.BeaconState, slashedIdx uint64, whistleBlowerIdx uint64) (*pb.BeaconState, error) {
	state = ExitValidator(state, slashedIdx)
	currentEpoch := helpers.CurrentEpoch(state)
	state.ValidatorRegistry[slashedIdx].Slashed = true
	state.ValidatorRegistry[slashedIdx].WithdrawableEpoch = currentEpoch + params.BeaconConfig().LatestSlashedExitLength
	slashedBalance := state.ValidatorRegistry[slashedIdx].EffectiveBalance
	state.LatestSlashedBalances[currentEpoch%params.BeaconConfig().LatestSlashedExitLength] += slashedBalance

	proposerIdx, err := helpers.BeaconProposerIndex(state)
	if err != nil {
		return nil, fmt.Errorf("could not get proposer idx: %v", err)
	}
	var whistleBlower uint64
	if whistleBlowerIdx == 0 {
		whistleBlower = proposerIdx
	}
	whistleblowerReward := slashedBalance / params.BeaconConfig().WhistleBlowingRewardQuotient
	proposerReward := whistleblowerReward / params.BeaconConfig().ProposerRewardQuotient
	state = helpers.IncreaseBalance(state, proposerIdx, proposerReward)
	state = helpers.IncreaseBalance(state, whistleBlower, whistleblowerReward-proposerReward)
	state = helpers.DecreaseBalance(state, slashedIdx, whistleblowerReward)
	return state, nil
}

// InitializeValidatorStore sets the current active validators from the current
// state.
func InitializeValidatorStore(bState *pb.BeaconState) error {
	VStore.Lock()
	defer VStore.Unlock()

	currentEpoch := helpers.CurrentEpoch(bState)
<<<<<<< HEAD
	activeValidatorIndices, err := helpers.ActiveValidatorIndices(bState, currentEpoch)
	if err != nil {
		return err
	}
	VStore.activatedValidators[currentEpoch] = activeValidatorIndices
	return nil
}

// InsertActivatedVal locks the validator store, inserts the activated validator
// indices, then unlocks the store again. This method may be used by
// external services in testing to populate the validator store.
func InsertActivatedVal(epoch uint64, validators []uint64) {
	VStore.Lock()
	defer VStore.Unlock()
	VStore.activatedValidators[epoch] = validators
}

// InsertActivatedIndices locks the validator store, inserts the activated validator
// indices corresponding to their activation epochs.
func InsertActivatedIndices(epoch uint64, indices []uint64) {
	VStore.Lock()
	defer VStore.Unlock()
	VStore.activatedValidators[epoch] = append(VStore.activatedValidators[epoch], indices...)
=======
	activeValidatorIndices := helpers.ActiveValidatorIndices(
		bState.ValidatorRegistry, currentEpoch)
	vStore.activatedValidators[currentEpoch] = activeValidatorIndices
}

// InsertActivatedIndices locks the validator store, inserts the activated validator
// indices corresponding to their activation epochs.
func InsertActivatedIndices(epoch uint64, indices []uint64) {
	vStore.Lock()
	defer vStore.Unlock()
	vStore.activatedValidators[epoch] = append(vStore.activatedValidators[epoch], indices...)
>>>>>>> fbac09c1
}

// InsertExitedVal locks the validator store, inserts the exited validator
// indices, then unlocks the store again. This method may be used by
// external services in testing to remove the validator store.
func InsertExitedVal(epoch uint64, validators []uint64) {
	VStore.Lock()
	defer VStore.Unlock()
	VStore.exitedValidators[epoch] = validators
}

// ActivatedValFromEpoch locks the validator store, retrieves the activated validator
// indices of a given epoch, then unlocks the store again.
func ActivatedValFromEpoch(epoch uint64) []uint64 {
	VStore.RLock()
	defer VStore.RUnlock()
	if _, exists := VStore.activatedValidators[epoch]; !exists {
		return nil
	}
	return VStore.activatedValidators[epoch]
}

// ExitedValFromEpoch locks the validator store, retrieves the exited validator
// indices of a given epoch, then unlocks the store again.
func ExitedValFromEpoch(epoch uint64) []uint64 {
	VStore.RLock()
	defer VStore.RUnlock()
	if _, exists := VStore.exitedValidators[epoch]; !exists {
		return nil
	}
	return VStore.exitedValidators[epoch]
}

// DeleteActivatedVal locks the validator store, delete the activated validator
// indices of a given epoch, then unlocks the store again.
func DeleteActivatedVal(epoch uint64) {
	VStore.Lock()
	defer VStore.Unlock()
	delete(VStore.activatedValidators, epoch)
}

// DeleteExitedVal locks the validator store, delete the exited validator
// indices of a given epoch, then unlocks the store again.
func DeleteExitedVal(epoch uint64) {
	VStore.Lock()
	defer VStore.Unlock()
	delete(VStore.exitedValidators, epoch)
}<|MERGE_RESOLUTION|>--- conflicted
+++ resolved
@@ -77,18 +77,9 @@
 				withdrawalCredentials,
 			)
 		}
-<<<<<<< HEAD
 		newBalance := state.Balances[existingValidatorIdx] + amount
 		state.Balances[existingValidatorIdx] = newBalance
 		state.ValidatorRegistry[existingValidatorIdx].EffectiveBalance += amount
-=======
-		newBalance := state.ValidatorBalances[existingValidatorIdx] + amount
-		state.ValidatorBalances[existingValidatorIdx] = newBalance
-
-		if !featureconfig.FeatureConfig().EnableExcessDeposits && newBalance > params.BeaconConfig().MaxDepositAmount {
-			state.ValidatorBalances[existingValidatorIdx] = params.BeaconConfig().MaxDepositAmount
-		}
->>>>>>> fbac09c1
 	}
 	state.DepositIndex++
 
@@ -271,7 +262,6 @@
 	defer VStore.Unlock()
 
 	currentEpoch := helpers.CurrentEpoch(bState)
-<<<<<<< HEAD
 	activeValidatorIndices, err := helpers.ActiveValidatorIndices(bState, currentEpoch)
 	if err != nil {
 		return err
@@ -295,19 +285,6 @@
 	VStore.Lock()
 	defer VStore.Unlock()
 	VStore.activatedValidators[epoch] = append(VStore.activatedValidators[epoch], indices...)
-=======
-	activeValidatorIndices := helpers.ActiveValidatorIndices(
-		bState.ValidatorRegistry, currentEpoch)
-	vStore.activatedValidators[currentEpoch] = activeValidatorIndices
-}
-
-// InsertActivatedIndices locks the validator store, inserts the activated validator
-// indices corresponding to their activation epochs.
-func InsertActivatedIndices(epoch uint64, indices []uint64) {
-	vStore.Lock()
-	defer vStore.Unlock()
-	vStore.activatedValidators[epoch] = append(vStore.activatedValidators[epoch], indices...)
->>>>>>> fbac09c1
 }
 
 // InsertExitedVal locks the validator store, inserts the exited validator
