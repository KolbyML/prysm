package kv

import (
	"bytes"
	"context"
	"fmt"

	"github.com/ethereum/go-ethereum/common"
	ssz "github.com/ferranbt/fastssz"
	"github.com/golang/snappy"
	"github.com/pkg/errors"
	"github.com/prysmaticlabs/prysm/beacon-chain/db/filters"
	"github.com/prysmaticlabs/prysm/config/params"
	"github.com/prysmaticlabs/prysm/consensus-types/interfaces"
	types "github.com/prysmaticlabs/prysm/consensus-types/primitives"
	"github.com/prysmaticlabs/prysm/consensus-types/wrapper"
	"github.com/prysmaticlabs/prysm/container/slice"
	"github.com/prysmaticlabs/prysm/encoding/bytesutil"
	ethpb "github.com/prysmaticlabs/prysm/proto/prysm/v1alpha1"
	"github.com/prysmaticlabs/prysm/runtime/version"
	"github.com/prysmaticlabs/prysm/time/slots"
	bolt "go.etcd.io/bbolt"
	"go.opencensus.io/trace"
)

// used to represent errors for inconsistent slot ranges.
var errInvalidSlotRange = errors.New("invalid end slot and start slot provided")

// Block retrieval by root.
func (s *Store) Block(ctx context.Context, blockRoot [32]byte) (interfaces.SignedBeaconBlock, error) {
	ctx, span := trace.StartSpan(ctx, "BeaconDB.Block")
	defer span.End()
	// Return block from cache if it exists.
	if v, ok := s.blockCache.Get(string(blockRoot[:])); v != nil && ok {
		return v.(interfaces.SignedBeaconBlock), nil
	}
	var blk interfaces.SignedBeaconBlock
	err := s.db.View(func(tx *bolt.Tx) error {
		bkt := tx.Bucket(blocksBucket)
		enc := bkt.Get(blockRoot[:])
		if enc == nil {
			return nil
		}
		var err error
		blk, err = unmarshalBlock(ctx, enc)
		return err
	})
	return blk, err
}

// OriginCheckpointBlockRoot returns the value written to the db in SaveOriginCheckpointBlockRoot
// This is the root of a finalized block within the weak subjectivity period
// at the time the chain was started, used to initialize the database and chain
// without syncing from genesis.
func (s *Store) OriginCheckpointBlockRoot(ctx context.Context) ([32]byte, error) {
	_, span := trace.StartSpan(ctx, "BeaconDB.OriginCheckpointBlockRoot")
	defer span.End()

	var root [32]byte
	err := s.db.View(func(tx *bolt.Tx) error {
		bkt := tx.Bucket(blocksBucket)
		rootSlice := bkt.Get(originCheckpointBlockRootKey)
		if rootSlice == nil {
			return ErrNotFoundOriginBlockRoot
		}
		copy(root[:], rootSlice)
		return nil
	})

	return root, err
}

// BackfillBlockRoot keeps track of the highest block available before the OriginCheckpointBlockRoot
func (s *Store) BackfillBlockRoot(ctx context.Context) ([32]byte, error) {
	_, span := trace.StartSpan(ctx, "BeaconDB.BackfillBlockRoot")
	defer span.End()

	var root [32]byte
	err := s.db.View(func(tx *bolt.Tx) error {
		bkt := tx.Bucket(blocksBucket)
		rootSlice := bkt.Get(backfillBlockRootKey)
		if len(rootSlice) == 0 {
			return ErrNotFoundBackfillBlockRoot
		}
		root = bytesutil.ToBytes32(rootSlice)
		return nil
	})

	return root, err
}

// HeadBlock returns the latest canonical block in the Ethereum Beacon Chain.
func (s *Store) HeadBlock(ctx context.Context) (interfaces.SignedBeaconBlock, error) {
	ctx, span := trace.StartSpan(ctx, "BeaconDB.HeadBlock")
	defer span.End()
	var headBlock interfaces.SignedBeaconBlock
	err := s.db.View(func(tx *bolt.Tx) error {
		bkt := tx.Bucket(blocksBucket)
		headRoot := bkt.Get(headBlockRootKey)
		if headRoot == nil {
			return nil
		}
		enc := bkt.Get(headRoot)
		if enc == nil {
			return nil
		}
		var err error
		headBlock, err = unmarshalBlock(ctx, enc)
		return err
	})
	return headBlock, err
}

// Blocks retrieves a list of beacon blocks and its respective roots by filter criteria.
func (s *Store) Blocks(ctx context.Context, f *filters.QueryFilter) ([]interfaces.SignedBeaconBlock, [][32]byte, error) {
	ctx, span := trace.StartSpan(ctx, "BeaconDB.Blocks")
	defer span.End()
	blocks := make([]interfaces.SignedBeaconBlock, 0)
	blockRoots := make([][32]byte, 0)

	err := s.db.View(func(tx *bolt.Tx) error {
		bkt := tx.Bucket(blocksBucket)

		keys, err := blockRootsByFilter(ctx, tx, f)
		if err != nil {
			return err
		}

		for i := 0; i < len(keys); i++ {
			encoded := bkt.Get(keys[i])
			blk, err := unmarshalBlock(ctx, encoded)
			if err != nil {
				return err
			}
			blocks = append(blocks, blk)
			blockRoots = append(blockRoots, bytesutil.ToBytes32(keys[i]))
		}
		return nil
	})
	return blocks, blockRoots, err
}

// BlockRoots retrieves a list of beacon block roots by filter criteria. If the caller
// requires both the blocks and the block roots for a certain filter they should instead
// use the Blocks function rather than use BlockRoots. During periods of non finality
// there are potential race conditions which leads to differing roots when calling the db
// multiple times for the same filter.
func (s *Store) BlockRoots(ctx context.Context, f *filters.QueryFilter) ([][32]byte, error) {
	ctx, span := trace.StartSpan(ctx, "BeaconDB.BlockRoots")
	defer span.End()
	blockRoots := make([][32]byte, 0)
	err := s.db.View(func(tx *bolt.Tx) error {
		keys, err := blockRootsByFilter(ctx, tx, f)
		if err != nil {
			return err
		}

		for i := 0; i < len(keys); i++ {
			blockRoots = append(blockRoots, bytesutil.ToBytes32(keys[i]))
		}
		return nil
	})
	if err != nil {
		return nil, errors.Wrap(err, "could not retrieve block roots")
	}
	return blockRoots, nil
}

// HasBlock checks if a block by root exists in the db.
func (s *Store) HasBlock(ctx context.Context, blockRoot [32]byte) bool {
	_, span := trace.StartSpan(ctx, "BeaconDB.HasBlock")
	defer span.End()
	if v, ok := s.blockCache.Get(string(blockRoot[:])); v != nil && ok {
		return true
	}
	exists := false
	if err := s.db.View(func(tx *bolt.Tx) error {
		bkt := tx.Bucket(blocksBucket)
		exists = bkt.Get(blockRoot[:]) != nil
		return nil
	}); err != nil { // This view never returns an error, but we'll handle anyway for sanity.
		panic(err)
	}
	return exists
}

// BlocksBySlot retrieves a list of beacon blocks and its respective roots by slot.
func (s *Store) BlocksBySlot(ctx context.Context, slot types.Slot) (bool, []interfaces.SignedBeaconBlock, error) {
	ctx, span := trace.StartSpan(ctx, "BeaconDB.BlocksBySlot")
	defer span.End()
	blocks := make([]interfaces.SignedBeaconBlock, 0)

	err := s.db.View(func(tx *bolt.Tx) error {
		bkt := tx.Bucket(blocksBucket)

		keys := blockRootsBySlot(ctx, tx, slot)
		for i := 0; i < len(keys); i++ {
			encoded := bkt.Get(keys[i])
			blk, err := unmarshalBlock(ctx, encoded)
			if err != nil {
				return err
			}
			blocks = append(blocks, blk)
		}
		return nil
	})
	return len(blocks) > 0, blocks, err
}

// BlockRootsBySlot retrieves a list of beacon block roots by slot
func (s *Store) BlockRootsBySlot(ctx context.Context, slot types.Slot) (bool, [][32]byte, error) {
	ctx, span := trace.StartSpan(ctx, "BeaconDB.BlockRootsBySlot")
	defer span.End()
	blockRoots := make([][32]byte, 0)
	err := s.db.View(func(tx *bolt.Tx) error {
		keys := blockRootsBySlot(ctx, tx, slot)
		for i := 0; i < len(keys); i++ {
			blockRoots = append(blockRoots, bytesutil.ToBytes32(keys[i]))
		}
		return nil
	})
	if err != nil {
		return false, nil, errors.Wrap(err, "could not retrieve block roots by slot")
	}
	return len(blockRoots) > 0, blockRoots, nil
}

// DeleteBlock from the db
// This deletes the root entry from all buckets in the blocks DB
// If the block is finalized this function returns an error
func (s *Store) DeleteBlock(ctx context.Context, root [32]byte) error {
	ctx, span := trace.StartSpan(ctx, "BeaconDB.DeleteBlock")
	defer span.End()

	if err := s.DeleteState(ctx, root); err != nil {
		return err
	}

	if err := s.deleteStateSummary(root); err != nil {
		return err
	}

	return s.db.Update(func(tx *bolt.Tx) error {
		bkt := tx.Bucket(finalizedBlockRootsIndexBucket)
		if b := bkt.Get(root[:]); b != nil {
			return ErrDeleteJustifiedAndFinalized
		}

		if err := tx.Bucket(blocksBucket).Delete(root[:]); err != nil {
			return err
		}
		if err := tx.Bucket(blockParentRootIndicesBucket).Delete(root[:]); err != nil {
			return err
		}
		s.blockCache.Del(string(root[:]))
		return nil
	})
}

// SaveBlock to the db.
func (s *Store) SaveBlock(ctx context.Context, signed interfaces.SignedBeaconBlock) error {
	ctx, span := trace.StartSpan(ctx, "BeaconDB.SaveBlock")
	defer span.End()
	blockRoot, err := signed.Block().HashTreeRoot()
	if err != nil {
		return err
	}
	if v, ok := s.blockCache.Get(string(blockRoot[:])); v != nil && ok {
		return nil
	}
	return s.SaveBlocks(ctx, []interfaces.SignedBeaconBlock{signed})
}

// SaveBlocks via bulk updates to the db.
func (s *Store) SaveBlocks(ctx context.Context, blocks []interfaces.SignedBeaconBlock) error {
	ctx, span := trace.StartSpan(ctx, "BeaconDB.SaveBlocks")
	defer span.End()

	// Performing marshaling, hashing, and indexing outside the bolt transaction
	// to minimize the time we hold the DB lock.
	blockRoots := make([][]byte, len(blocks))
	encodedBlocks := make([][]byte, len(blocks))
	indicesForBlocks := make([]map[string][]byte, len(blocks))
	for i, blk := range blocks {
		blockRoot, err := blk.Block().HashTreeRoot()
		if err != nil {
			return err
		}
		enc, err := marshalBlock(ctx, blk)
		if err != nil {
			return err
		}
		blockRoots[i] = blockRoot[:]
		encodedBlocks[i] = enc
		indicesByBucket := createBlockIndicesFromBlock(ctx, blk.Block())
		indicesForBlocks[i] = indicesByBucket
	}
	return s.db.Update(func(tx *bolt.Tx) error {
		bkt := tx.Bucket(blocksBucket)
		for i, blk := range blocks {
			if existingBlock := bkt.Get(blockRoots[i]); existingBlock != nil {
				continue
			}
			if err := updateValueForIndices(ctx, indicesForBlocks[i], blockRoots[i], tx); err != nil {
				return errors.Wrap(err, "could not update DB indices")
			}
			s.blockCache.Set(string(blockRoots[i]), blk, int64(len(encodedBlocks[i])))
			if err := bkt.Put(blockRoots[i], encodedBlocks[i]); err != nil {
				return err
			}
		}
		return nil
	})
}

// SaveHeadBlockRoot to the db.
func (s *Store) SaveHeadBlockRoot(ctx context.Context, blockRoot [32]byte) error {
	_, span := trace.StartSpan(ctx, "BeaconDB.SaveHeadBlockRoot")
	defer span.End()
	return s.db.Update(func(tx *bolt.Tx) error {
		hasStateSummary := s.hasStateSummaryBytes(tx, blockRoot)
		hasStateInDB := tx.Bucket(stateBucket).Get(blockRoot[:]) != nil
		if !(hasStateInDB || hasStateSummary) {
			return errors.New("no state or state summary found with head block root")
		}

		bucket := tx.Bucket(blocksBucket)
		return bucket.Put(headBlockRootKey, blockRoot[:])
	})
}

// GenesisBlock retrieves the genesis block of the beacon chain.
func (s *Store) GenesisBlock(ctx context.Context) (interfaces.SignedBeaconBlock, error) {
	ctx, span := trace.StartSpan(ctx, "BeaconDB.GenesisBlock")
	defer span.End()
	var blk interfaces.SignedBeaconBlock
	err := s.db.View(func(tx *bolt.Tx) error {
		bkt := tx.Bucket(blocksBucket)
		root := bkt.Get(genesisBlockRootKey)
		enc := bkt.Get(root)
		if enc == nil {
			return nil
		}
		var err error
		blk, err = unmarshalBlock(ctx, enc)
		return err
	})
	return blk, err
}

func (s *Store) GenesisBlockRoot(ctx context.Context) ([32]byte, error) {
	ctx, span := trace.StartSpan(ctx, "BeaconDB.GenesisBlockRoot")
	defer span.End()
	var root [32]byte
	err := s.db.View(func(tx *bolt.Tx) error {
		bkt := tx.Bucket(blocksBucket)
		r := bkt.Get(genesisBlockRootKey)
		if len(r) == 0 {
			return ErrNotFoundGenesisBlockRoot
		}
		root = bytesutil.ToBytes32(r)
		return nil
	})
	return root, err
}

// SaveGenesisBlockRoot to the db.
func (s *Store) SaveGenesisBlockRoot(ctx context.Context, blockRoot [32]byte) error {
	_, span := trace.StartSpan(ctx, "BeaconDB.SaveGenesisBlockRoot")
	defer span.End()
	return s.db.Update(func(tx *bolt.Tx) error {
		bucket := tx.Bucket(blocksBucket)
		return bucket.Put(genesisBlockRootKey, blockRoot[:])
	})
}

// SaveOriginCheckpointBlockRoot is used to keep track of the block root used for syncing from a checkpoint origin.
// This should be a finalized block from within the current weak subjectivity period.
// This value is used by a running beacon chain node to locate the state at the beginning
// of the chain history, in places where genesis would typically be used.
func (s *Store) SaveOriginCheckpointBlockRoot(ctx context.Context, blockRoot [32]byte) error {
	_, span := trace.StartSpan(ctx, "BeaconDB.SaveOriginCheckpointBlockRoot")
	defer span.End()
	return s.db.Update(func(tx *bolt.Tx) error {
		bucket := tx.Bucket(blocksBucket)
		return bucket.Put(originCheckpointBlockRootKey, blockRoot[:])
	})
}

// SaveBackfillBlockRoot is used to keep track of the most recently backfilled block root when
// the node was initialized via checkpoint sync.
func (s *Store) SaveBackfillBlockRoot(ctx context.Context, blockRoot [32]byte) error {
	_, span := trace.StartSpan(ctx, "BeaconDB.SaveBackfillBlockRoot")
	defer span.End()
	return s.db.Update(func(tx *bolt.Tx) error {
		bucket := tx.Bucket(blocksBucket)
		return bucket.Put(backfillBlockRootKey, blockRoot[:])
	})
}

// HighestSlotBlocksBelow returns the block with the highest slot below the input slot from the db.
func (s *Store) HighestSlotBlocksBelow(ctx context.Context, slot types.Slot) ([]interfaces.SignedBeaconBlock, error) {
	ctx, span := trace.StartSpan(ctx, "BeaconDB.HighestSlotBlocksBelow")
	defer span.End()

	var root [32]byte
	sk := bytesutil.Uint64ToBytesBigEndian(uint64(slot))
	err := s.db.View(func(tx *bolt.Tx) error {
		bkt := tx.Bucket(blockSlotIndicesBucket)
		c := bkt.Cursor()
		// The documentation for Seek says:
		// "If the key does not exist then the next key is used. If no keys follow, a nil key is returned."
		seekPast := func(ic *bolt.Cursor, k []byte) ([]byte, []byte) {
			ik, iv := ic.Seek(k)
			// So if there are slots in the index higher than the requested slot, sl will be equal to the key that is
			// one higher than the value we want. If the slot argument is higher than the highest value in the index,
			// we'll get a nil value for `sl`. In that case we'll go backwards from Cursor.Last().
			if ik == nil {
				return ic.Last()
			}
			return ik, iv
		}
		// re loop condition: when .Prev() rewinds past the beginning off the collection, the loop will terminate,
		// because `sl` will be nil. If we don't find a value for `root` before iteration ends,
		// `root` will be the zero value, in which case this function will return the genesis block.
		for sl, r := seekPast(c, sk); sl != nil; sl, r = c.Prev() {
			if ctx.Err() != nil {
				return ctx.Err()
			}
			if r == nil {
				continue
			}
			bs := bytesutil.BytesToSlotBigEndian(sl)
			// Iterating through the index using .Prev will move from higher to lower, so the first key we find behind
			// the requested slot must be the highest block below that slot.
			if slot > bs {
				root = bytesutil.ToBytes32(r)
				break
			}
		}
		return nil
	})
	if err != nil {
		return nil, err
	}

	var blk interfaces.SignedBeaconBlock
	if root != params.BeaconConfig().ZeroHash {
		blk, err = s.Block(ctx, root)
		if err != nil {
			return nil, err
		}
	}
	if blk == nil || blk.IsNil() {
		blk, err = s.GenesisBlock(ctx)
		if err != nil {
			return nil, err
		}
	}
	return []interfaces.SignedBeaconBlock{blk}, nil
}

// FeeRecipientByValidatorID returns the fee recipient for a validator id.
// `ErrNotFoundFeeRecipient` is returned if the validator id is not found.
func (s *Store) FeeRecipientByValidatorID(ctx context.Context, id types.ValidatorIndex) (common.Address, error) {
	ctx, span := trace.StartSpan(ctx, "BeaconDB.FeeRecipientByValidatorID")
	defer span.End()
	var addr []byte
	err := s.db.View(func(tx *bolt.Tx) error {
		bkt := tx.Bucket(feeRecipientBucket)
		addr = bkt.Get(bytesutil.Uint64ToBytesBigEndian(uint64(id)))
		// IF the fee recipient is not found in the standard fee recipient bucket, then
		// check the registration bucket. The fee recipient may be there.
		// This is to resolve imcompatility until we fully migrate to the registration bucket.
		if addr == nil {
			bkt = tx.Bucket(registrationBucket)
			enc := bkt.Get(bytesutil.Uint64ToBytesBigEndian(uint64(id)))
			if enc == nil {
				return errors.Wrapf(ErrNotFoundFeeRecipient, "validator id %d", id)
			}
			reg := &ethpb.ValidatorRegistrationV1{}
			if err := decode(ctx, enc, reg); err != nil {
				return err
			}
			addr = reg.FeeRecipient
		}
		return nil
	})
	return common.BytesToAddress(addr), err
}

// SaveFeeRecipientsByValidatorIDs saves the fee recipients for validator ids.
// Error is returned if `ids` and `recipients` are not the same length.
func (s *Store) SaveFeeRecipientsByValidatorIDs(ctx context.Context, ids []types.ValidatorIndex, feeRecipients []common.Address) error {
	_, span := trace.StartSpan(ctx, "BeaconDB.SaveFeeRecipientByValidatorID")
	defer span.End()

	if len(ids) != len(feeRecipients) {
		return errors.New("validatorIDs and feeRecipients must be the same length")
	}

	return s.db.Update(func(tx *bolt.Tx) error {
		bkt := tx.Bucket(feeRecipientBucket)
		for i, id := range ids {
			if err := bkt.Put(bytesutil.Uint64ToBytesBigEndian(uint64(id)), feeRecipients[i].Bytes()); err != nil {
				return err
			}
		}
		return nil
	})
}

// RegistrationByValidatorID returns the validator registration object for a validator id.
// `ErrNotFoundFeeRecipient` is returned if the validator id is not found.
func (s *Store) RegistrationByValidatorID(ctx context.Context, id types.ValidatorIndex) (*ethpb.ValidatorRegistrationV1, error) {
	ctx, span := trace.StartSpan(ctx, "BeaconDB.RegistrationByValidatorID")
	defer span.End()
	reg := &ethpb.ValidatorRegistrationV1{}
	err := s.db.View(func(tx *bolt.Tx) error {
		bkt := tx.Bucket(registrationBucket)
		enc := bkt.Get(bytesutil.Uint64ToBytesBigEndian(uint64(id)))
		if enc == nil {
			return errors.Wrapf(ErrNotFoundFeeRecipient, "validator id %d", id)
		}
		return decode(ctx, enc, reg)
	})
	return reg, err
}

// SaveRegistrationsByValidatorIDs saves the validator registrations for validator ids.
// Error is returned if `ids` and `registrations` are not the same length.
func (s *Store) SaveRegistrationsByValidatorIDs(ctx context.Context, ids []types.ValidatorIndex, regs []*ethpb.ValidatorRegistrationV1) error {
	_, span := trace.StartSpan(ctx, "BeaconDB.SaveRegistrationsByValidatorIDs")
	defer span.End()

	if len(ids) != len(regs) {
		return errors.New("ids and registrations must be the same length")
	}

	return s.db.Update(func(tx *bolt.Tx) error {
		bkt := tx.Bucket(registrationBucket)
		for i, id := range ids {
			enc, err := encode(ctx, regs[i])
			if err != nil {
				return err
			}
			if err := bkt.Put(bytesutil.Uint64ToBytesBigEndian(uint64(id)), enc); err != nil {
				return err
			}
		}
		return nil
	})
}

// blockRootsByFilter retrieves the block roots given the filter criteria.
func blockRootsByFilter(ctx context.Context, tx *bolt.Tx, f *filters.QueryFilter) ([][]byte, error) {
	ctx, span := trace.StartSpan(ctx, "BeaconDB.blockRootsByFilter")
	defer span.End()

	// If no filter criteria are specified, return an error.
	if f == nil {
		return nil, errors.New("must specify a filter criteria for retrieving blocks")
	}

	// Creates a list of indices from the passed in filter values, such as:
	// []byte("0x2093923") in the parent root indices bucket to be used for looking up
	// block roots that were stored under each of those indices for O(1) lookup.
	indicesByBucket, err := createBlockIndicesFromFilters(ctx, f)
	if err != nil {
		return nil, errors.Wrap(err, "could not determine lookup indices")
	}

	// We retrieve block roots that match a filter criteria of slot ranges, if specified.
	filtersMap := f.Filters()
	rootsBySlotRange, err := blockRootsBySlotRange(
		ctx,
		tx.Bucket(blockSlotIndicesBucket),
		filtersMap[filters.StartSlot],
		filtersMap[filters.EndSlot],
		filtersMap[filters.StartEpoch],
		filtersMap[filters.EndEpoch],
		filtersMap[filters.SlotStep],
	)
	if err != nil {
		return nil, err
	}

	// Once we have a list of block roots that correspond to each
	// lookup index, we find the intersection across all of them and use
	// that list of roots to lookup the block. These block will
	// meet the filter criteria.
	indices := lookupValuesForIndices(ctx, indicesByBucket, tx)
	keys := rootsBySlotRange
	if len(indices) > 0 {
		// If we have found indices that meet the filter criteria, and there are also
		// block roots that meet the slot range filter criteria, we find the intersection
		// between these two sets of roots.
		if len(rootsBySlotRange) > 0 {
			joined := append([][][]byte{keys}, indices...)
			keys = slice.IntersectionByteSlices(joined...)
		} else {
			// If we have found indices that meet the filter criteria, but there are no block roots
			// that meet the slot range filter criteria, we find the intersection
			// of the regular filter indices.
			keys = slice.IntersectionByteSlices(indices...)
		}
	}

	return keys, nil
}

// blockRootsBySlotRange looks into a boltDB bucket and performs a binary search
// range scan using sorted left-padded byte keys using a start slot and an end slot.
// However, if step is one, the implemented logic won’t skip half of the slots in the range.
func blockRootsBySlotRange(
	ctx context.Context,
	bkt *bolt.Bucket,
	startSlotEncoded, endSlotEncoded, startEpochEncoded, endEpochEncoded, slotStepEncoded interface{},
) ([][]byte, error) {
	_, span := trace.StartSpan(ctx, "BeaconDB.blockRootsBySlotRange")
	defer span.End()

	// Return nothing when all slot parameters are missing
	if startSlotEncoded == nil && endSlotEncoded == nil && startEpochEncoded == nil && endEpochEncoded == nil {
		return [][]byte{}, nil
	}

	var startSlot, endSlot types.Slot
	var step uint64
	var ok bool
	if startSlot, ok = startSlotEncoded.(types.Slot); !ok {
		startSlot = 0
	}
	if endSlot, ok = endSlotEncoded.(types.Slot); !ok {
		endSlot = 0
	}
	if step, ok = slotStepEncoded.(uint64); !ok || step == 0 {
		step = 1
	}
	startEpoch, startEpochOk := startEpochEncoded.(types.Epoch)
	endEpoch, endEpochOk := endEpochEncoded.(types.Epoch)
	var err error
	if startEpochOk && endEpochOk {
		startSlot, err = slots.EpochStart(startEpoch)
		if err != nil {
			return nil, err
		}
		endSlot, err = slots.EpochStart(endEpoch)
		if err != nil {
			return nil, err
		}
		endSlot = endSlot + params.BeaconConfig().SlotsPerEpoch - 1
	}
	min := bytesutil.SlotToBytesBigEndian(startSlot)
	max := bytesutil.SlotToBytesBigEndian(endSlot)

	conditional := func(key, max []byte) bool {
		return key != nil && bytes.Compare(key, max) <= 0
	}
	if endSlot < startSlot {
		return nil, errInvalidSlotRange
	}
	rootsRange := endSlot.SubSlot(startSlot).Div(step)
	roots := make([][]byte, 0, rootsRange)
	c := bkt.Cursor()
	for k, v := c.Seek(min); conditional(k, max); k, v = c.Next() {
		if step > 1 {
			slot := bytesutil.BytesToSlotBigEndian(k)
			if slot.SubSlot(startSlot).Mod(step) != 0 {
				continue
			}
		}
		numOfRoots := len(v) / 32
		splitRoots := make([][]byte, 0, numOfRoots)
		for i := 0; i < len(v); i += 32 {
			splitRoots = append(splitRoots, v[i:i+32])
		}
		roots = append(roots, splitRoots...)
	}
	return roots, nil
}

// blockRootsBySlot retrieves the block roots by slot
func blockRootsBySlot(ctx context.Context, tx *bolt.Tx, slot types.Slot) [][]byte {
	_, span := trace.StartSpan(ctx, "BeaconDB.blockRootsBySlot")
	defer span.End()

	roots := make([][]byte, 0)
	bkt := tx.Bucket(blockSlotIndicesBucket)
	key := bytesutil.SlotToBytesBigEndian(slot)
	c := bkt.Cursor()
	k, v := c.Seek(key)
	if k != nil && bytes.Equal(k, key) {
		for i := 0; i < len(v); i += 32 {
			roots = append(roots, v[i:i+32])
		}
	}
	return roots
}

// createBlockIndicesFromBlock takes in a beacon block and returns
// a map of bolt DB index buckets corresponding to each particular key for indices for
// data, such as (shard indices bucket -> shard 5).
func createBlockIndicesFromBlock(ctx context.Context, block interfaces.BeaconBlock) map[string][]byte {
	_, span := trace.StartSpan(ctx, "BeaconDB.createBlockIndicesFromBlock")
	defer span.End()
	indicesByBucket := make(map[string][]byte)
	// Every index has a unique bucket for fast, binary-search
	// range scans for filtering across keys.
	buckets := [][]byte{
		blockSlotIndicesBucket,
	}
	indices := [][]byte{
		bytesutil.SlotToBytesBigEndian(block.Slot()),
	}
	if block.ParentRoot() != nil && len(block.ParentRoot()) > 0 {
		buckets = append(buckets, blockParentRootIndicesBucket)
		indices = append(indices, block.ParentRoot())
	}
	for i := 0; i < len(buckets); i++ {
		indicesByBucket[string(buckets[i])] = indices[i]
	}
	return indicesByBucket
}

// createBlockFiltersFromIndices takes in filter criteria and returns
// a map with a single key-value pair: "block-parent-root-indices” -> parentRoot (array of bytes).
//
// For blocks, these are list of signing roots of block
// objects. If a certain filter criterion does not apply to
// blocks, an appropriate error is returned.
func createBlockIndicesFromFilters(ctx context.Context, f *filters.QueryFilter) (map[string][]byte, error) {
	_, span := trace.StartSpan(ctx, "BeaconDB.createBlockIndicesFromFilters")
	defer span.End()
	indicesByBucket := make(map[string][]byte)
	for k, v := range f.Filters() {
		switch k {
		case filters.ParentRoot:
			parentRoot, ok := v.([]byte)
			if !ok {
				return nil, errors.New("parent root is not []byte")
			}
			indicesByBucket[string(blockParentRootIndicesBucket)] = parentRoot
		// The following cases are passthroughs for blocks, as they are not used
		// for filtering indices.
		case filters.StartSlot:
		case filters.EndSlot:
		case filters.StartEpoch:
		case filters.EndEpoch:
		case filters.SlotStep:
		default:
			return nil, fmt.Errorf("filter criterion %v not supported for blocks", k)
		}
	}
	return indicesByBucket, nil
}

// unmarshal block from marshaled proto beacon block bytes to versioned beacon block struct type.
func unmarshalBlock(_ context.Context, enc []byte) (interfaces.SignedBeaconBlock, error) {
	var err error
	enc, err = snappy.Decode(nil, enc)
	if err != nil {
		return nil, err
	}
	var rawBlock ssz.Unmarshaler
	switch {
	case hasAltairKey(enc):
		// Marshal block bytes to altair beacon block.
		rawBlock = &ethpb.SignedBeaconBlockAltair{}
		if err := rawBlock.UnmarshalSSZ(enc[len(altairKey):]); err != nil {
			return nil, err
		}
	case hasBellatrixKey(enc):
		rawBlock = &ethpb.SignedBeaconBlockBellatrix{}
		if err := rawBlock.UnmarshalSSZ(enc[len(bellatrixKey):]); err != nil {
			return nil, err
		}
	case hasBellatrixBlindKey(enc):
		rawBlock = &ethpb.SignedBlindedBeaconBlockBellatrix{}
		if err := rawBlock.UnmarshalSSZ(enc[len(bellatrixBlindKey):]); err != nil {
			return nil, err
		}
	default:
		// Marshal block bytes to phase 0 beacon block.
		rawBlock = &ethpb.SignedBeaconBlock{}
		if err := rawBlock.UnmarshalSSZ(enc); err != nil {
			return nil, err
		}
	}
	return wrapper.WrappedSignedBeaconBlock(rawBlock)
}

// marshal versioned beacon block from struct type down to bytes.
func marshalBlock(_ context.Context, blk interfaces.SignedBeaconBlock) ([]byte, error) {
	obj, err := blk.MarshalSSZ()
	if err != nil {
		return nil, err
	}
	switch blk.Version() {
<<<<<<< HEAD
	case version.BellatrixBlind:
		return snappy.Encode(nil, append(bellatrixBlindKey, obj...)), nil
=======
	case version.EIP4844:
		return snappy.Encode(nil, append(miniDankKey, obj...)), nil
>>>>>>> 80546f83
	case version.Bellatrix:
		return snappy.Encode(nil, append(bellatrixKey, obj...)), nil
	case version.Altair:
		return snappy.Encode(nil, append(altairKey, obj...)), nil
	case version.Phase0:
		return snappy.Encode(nil, obj), nil
	default:
		return nil, errors.New("Unknown block version")
	}
}<|MERGE_RESOLUTION|>--- conflicted
+++ resolved
@@ -780,6 +780,11 @@
 		if err := rawBlock.UnmarshalSSZ(enc[len(bellatrixBlindKey):]); err != nil {
 			return nil, err
 		}
+	case hasMiniDankKey(enc):
+		rawBlock = &ethpb.SignedBeaconBlockWithBlobKZGs{}
+		if err := rawBlock.UnmarshalSSZ(enc[len(miniDankKey):]); err != nil {
+			return nil, err
+		}
 	default:
 		// Marshal block bytes to phase 0 beacon block.
 		rawBlock = &ethpb.SignedBeaconBlock{}
@@ -797,13 +802,10 @@
 		return nil, err
 	}
 	switch blk.Version() {
-<<<<<<< HEAD
+	case version.EIP4844:
+		return snappy.Encode(nil, append(miniDankKey, obj...)), nil
 	case version.BellatrixBlind:
 		return snappy.Encode(nil, append(bellatrixBlindKey, obj...)), nil
-=======
-	case version.EIP4844:
-		return snappy.Encode(nil, append(miniDankKey, obj...)), nil
->>>>>>> 80546f83
 	case version.Bellatrix:
 		return snappy.Encode(nil, append(bellatrixKey, obj...)), nil
 	case version.Altair:
