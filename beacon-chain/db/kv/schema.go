--- conflicted
+++ resolved
@@ -50,23 +50,15 @@
 
 	// Below keys are used to identify objects are to be fork compatible.
 	// Objects that are only compatible with specific forks should be prefixed with such keys.
-<<<<<<< HEAD
-	altairKey         = []byte("altair")
-	bellatrixKey      = []byte("merge")
-	bellatrixBlindKey = []byte("blind-bellatrix")
-	capellaKey        = []byte("capella")
-	capellaBlindKey   = []byte("blind-capella")
-	denebKey          = []byte("deneb")
-	denebBlindKey     = []byte("blind-deneb")
-
-=======
 	altairKey                  = []byte("altair")
 	bellatrixKey               = []byte("merge")
 	bellatrixBlindKey          = []byte("blind-bellatrix")
 	capellaKey                 = []byte("capella")
 	capellaBlindKey            = []byte("blind-capella")
 	saveBlindedBeaconBlocksKey = []byte("save-blinded-beacon-blocks")
->>>>>>> bb95d951
+	denebKey                   = []byte("deneb")
+	denebBlindKey              = []byte("blind-deneb")
+
 	// block root included in the beacon state used by weak subjectivity initial sync
 	originCheckpointBlockRootKey = []byte("origin-checkpoint-block-root")
 	// block root tracking the progress of backfill, or pointing at genesis if backfill has not been initiated
