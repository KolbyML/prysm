package blockchain

import (
	"context"
	"fmt"

	"github.com/pkg/errors"
	"github.com/prysmaticlabs/prysm/beacon-chain/core/blocks"
	"github.com/prysmaticlabs/prysm/beacon-chain/core/helpers"
	v1 "github.com/prysmaticlabs/prysm/beacon-chain/powchain/engine-api-client/v1"
	"github.com/prysmaticlabs/prysm/config/params"
	"github.com/prysmaticlabs/prysm/encoding/bytesutil"
	enginev1 "github.com/prysmaticlabs/prysm/proto/engine/v1"
	ethpb "github.com/prysmaticlabs/prysm/proto/prysm/v1alpha1"
	"github.com/prysmaticlabs/prysm/proto/prysm/v1alpha1/block"
	"github.com/prysmaticlabs/prysm/runtime/version"
	"github.com/sirupsen/logrus"
	"go.opencensus.io/trace"
)

// notifyForkchoiceUpdate signals execution engine the fork choice updates. Execution engine should:
// 1. Re-organizes the execution payload chain and corresponding state to make head_block_hash the head.
// 2. Applies finality to the execution state: it irreversibly persists the chain of all execution payloads and corresponding state, up to and including finalized_block_hash.
func (s *Service) notifyForkchoiceUpdate(ctx context.Context, headBlk block.BeaconBlock, headRoot [32]byte, finalizedRoot [32]byte) (*enginev1.PayloadIDBytes, error) {
	ctx, span := trace.StartSpan(ctx, "blockChain.notifyForkchoiceUpdate")
	defer span.End()

	if headBlk == nil || headBlk.IsNil() || headBlk.Body().IsNil() {
		return nil, errors.New("nil head block")
	}
	// Must not call fork choice updated until the transition conditions are met on the Pow network.
	if isPreBellatrix(headBlk.Version()) {
		return nil, nil
	}
	isExecutionBlk, err := blocks.ExecutionBlock(headBlk.Body())
	if err != nil {
		return nil, errors.Wrap(err, "could not determine if block is execution block")
	}
	if !isExecutionBlk {
		return nil, nil
	}
	headPayload, err := headBlk.Body().ExecutionPayload()
	if err != nil {
		return nil, errors.Wrap(err, "could not get execution payload")
	}
	finalizedBlock, err := s.cfg.BeaconDB.Block(ctx, s.ensureRootNotZeros(finalizedRoot))
	if err != nil {
		return nil, errors.Wrap(err, "could not get finalized block")
	}
	var finalizedHash []byte
	if isPreBellatrix(finalizedBlock.Block().Version()) {
		finalizedHash = params.BeaconConfig().ZeroHash[:]
	} else {
		payload, err := finalizedBlock.Block().Body().ExecutionPayload()
		if err != nil {
			return nil, errors.Wrap(err, "could not get finalized block execution payload")
		}
		finalizedHash = payload.BlockHash
	}

	fcs := &enginev1.ForkchoiceState{
		HeadBlockHash:      headPayload.BlockHash,
		SafeBlockHash:      headPayload.BlockHash,
		FinalizedBlockHash: finalizedHash,
	}

	// payload attribute is only required when requesting payload, here we are just updating fork choice, so it is nil.
	payloadID, _, err := s.cfg.ExecutionEngineCaller.ForkchoiceUpdated(ctx, fcs, nil /*payload attribute*/)
	if err != nil {
		switch err {
		case v1.ErrAcceptedSyncingPayloadStatus:
			log.WithFields(logrus.Fields{
				"headSlot":      headBlk.Slot(),
				"headHash":      fmt.Sprintf("%#x", bytesutil.Trunc(headPayload.BlockHash)),
				"finalizedHash": fmt.Sprintf("%#x", bytesutil.Trunc(finalizedHash)),
			}).Info("Called fork choice updated with optimistic block")
			return payloadID, nil
		default:
			return nil, errors.Wrap(err, "could not notify forkchoice update from execution engine")
		}
	}
	if err := s.cfg.ForkChoiceStore.SetOptimisticToValid(ctx, headRoot); err != nil {
		return nil, errors.Wrap(err, "could not set block to valid")
	}
	return payloadID, nil
}

// notifyForkchoiceUpdate signals execution engine on a new payload
<<<<<<< HEAD
func (s *Service) notifyNewPayload(ctx context.Context, preStateVersion int, header *ethpb.ExecutionPayloadHeader, postState state.BeaconState, blk block.SignedBeaconBlock, root [32]byte) error {
	ctx, span := trace.StartSpan(ctx, "blockChain.notifyNewPayload")
	defer span.End()

	if postState == nil {
		return errors.New("pre and post states must not be nil")
	}
=======
func (s *Service) notifyNewPayload(ctx context.Context, preStateVersion, postStateVersion int,
	preStateHeader, postStateHeader *ethpb.ExecutionPayloadHeader, blk block.SignedBeaconBlock, root [32]byte) error {

>>>>>>> 43e6496a
	// Execution payload is only supported in Bellatrix and beyond. Pre
	// merge blocks are never optimistic
	if isPreBellatrix(postStateVersion) {
		return s.cfg.ForkChoiceStore.SetOptimisticToValid(ctx, root)
	}
	if err := helpers.BeaconBlockIsNil(blk); err != nil {
		return err
	}
	body := blk.Block().Body()
	enabled, err := blocks.IsExecutionEnabledUsingHeader(postStateHeader, body)
	if err != nil {
		return errors.Wrap(err, "could not determine if execution is enabled")
	}
	if !enabled {
		return s.cfg.ForkChoiceStore.SetOptimisticToValid(ctx, root)
	}
	payload, err := body.ExecutionPayload()
	if err != nil {
		return errors.Wrap(err, "could not get execution payload")
	}
	_, err = s.cfg.ExecutionEngineCaller.NewPayload(ctx, payload)
	if err != nil {
		switch err {
		case v1.ErrAcceptedSyncingPayloadStatus:
			log.WithFields(logrus.Fields{
				"slot":      blk.Block().Slot(),
				"blockHash": fmt.Sprintf("%#x", bytesutil.Trunc(payload.BlockHash)),
			}).Info("Called new payload with optimistic block")
			return nil
		default:
			return errors.Wrap(err, "could not validate execution payload from execution engine")
		}
	}

	if err := s.cfg.ForkChoiceStore.SetOptimisticToValid(ctx, root); err != nil {
		return errors.Wrap(err, "could not set optimistic status")
	}

	// During the transition event, the transition block should be verified for sanity.
	if isPreBellatrix(preStateVersion) {
		// Handle case where pre-state is Altair but block contains payload.
		// To reach here, the block must have contained a valid payload.
		return s.validateMergeBlock(ctx, blk)
	}
	atTransition, err := blocks.IsMergeTransitionBlockUsingPayloadHeader(preStateHeader, body)
	if err != nil {
		return errors.Wrap(err, "could not check if merge block is terminal")
	}
	if !atTransition {
		return nil
	}
	return s.validateMergeBlock(ctx, blk)
}

// isPreBellatrix returns true if input version is before bellatrix fork.
func isPreBellatrix(v int) bool {
	return v == version.Phase0 || v == version.Altair
}

// optimisticCandidateBlock returns true if this block can be optimistically synced.
//
// Spec pseudocode definition:
// def is_optimistic_candidate_block(opt_store: OptimisticStore, current_slot: Slot, block: BeaconBlock) -> bool:
//    if is_execution_block(opt_store.blocks[block.parent_root]):
//        return True
//
//    justified_root = opt_store.block_states[opt_store.head_block_root].current_justified_checkpoint.root
//    if is_execution_block(opt_store.blocks[justified_root]):
//        return True
//
//    if block.slot + SAFE_SLOTS_TO_IMPORT_OPTIMISTICALLY <= current_slot:
//        return True
//
//    return False
func (s *Service) optimisticCandidateBlock(ctx context.Context, blk block.BeaconBlock) (bool, error) {
	if blk.Slot()+params.BeaconConfig().SafeSlotsToImportOptimistically <= s.CurrentSlot() {
		return true, nil
	}

	parent, err := s.cfg.BeaconDB.Block(ctx, bytesutil.ToBytes32(blk.ParentRoot()))
	if err != nil {
		return false, err
	}
	if parent == nil {
		return false, errNilParentInDB
	}

	parentIsExecutionBlock, err := blocks.ExecutionBlock(parent.Block().Body())
	if err != nil {
		return false, err
	}
	if parentIsExecutionBlock {
		return true, nil
	}

	j := s.store.JustifiedCheckpt()
	if j == nil {
		return false, errNilJustifiedInStore
	}
	jBlock, err := s.cfg.BeaconDB.Block(ctx, bytesutil.ToBytes32(j.Root))
	if err != nil {
		return false, err
	}
	return blocks.ExecutionBlock(jBlock.Block().Body())
}<|MERGE_RESOLUTION|>--- conflicted
+++ resolved
@@ -86,19 +86,11 @@
 }
 
 // notifyForkchoiceUpdate signals execution engine on a new payload
-<<<<<<< HEAD
-func (s *Service) notifyNewPayload(ctx context.Context, preStateVersion int, header *ethpb.ExecutionPayloadHeader, postState state.BeaconState, blk block.SignedBeaconBlock, root [32]byte) error {
+func (s *Service) notifyNewPayload(ctx context.Context, preStateVersion, postStateVersion int,
+	preStateHeader, postStateHeader *ethpb.ExecutionPayloadHeader, blk block.SignedBeaconBlock, root [32]byte) error {
 	ctx, span := trace.StartSpan(ctx, "blockChain.notifyNewPayload")
 	defer span.End()
 
-	if postState == nil {
-		return errors.New("pre and post states must not be nil")
-	}
-=======
-func (s *Service) notifyNewPayload(ctx context.Context, preStateVersion, postStateVersion int,
-	preStateHeader, postStateHeader *ethpb.ExecutionPayloadHeader, blk block.SignedBeaconBlock, root [32]byte) error {
-
->>>>>>> 43e6496a
 	// Execution payload is only supported in Bellatrix and beyond. Pre
 	// merge blocks are never optimistic
 	if isPreBellatrix(postStateVersion) {
