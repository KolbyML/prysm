--- conflicted
+++ resolved
@@ -84,12 +84,9 @@
 	StateGen                *stategen.State
 	SlasherAttestationsFeed *event.Feed
 	WeakSubjectivityCheckpt *ethpb.Checkpoint
-<<<<<<< HEAD
 	BlockFetcher            powchain.POWBlockFetcher
 	ExecutionEngineCaller   powchain.ExecutionEngineCaller
-=======
 	FinalizedStateAtStartUp state.BeaconState
->>>>>>> 672fb72a
 }
 
 // NewService instantiates a new block service instance that will
