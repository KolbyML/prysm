package protoarray

import (
	"bytes"
	"context"
	"fmt"
	"time"

	"github.com/pkg/errors"
	"github.com/prysmaticlabs/prysm/beacon-chain/core/blocks"
	"github.com/prysmaticlabs/prysm/beacon-chain/forkchoice"
	forkchoicetypes "github.com/prysmaticlabs/prysm/beacon-chain/forkchoice/types"
	"github.com/prysmaticlabs/prysm/beacon-chain/state"
	"github.com/prysmaticlabs/prysm/config/features"
	fieldparams "github.com/prysmaticlabs/prysm/config/fieldparams"
	"github.com/prysmaticlabs/prysm/config/params"
	types "github.com/prysmaticlabs/prysm/consensus-types/primitives"
	"github.com/prysmaticlabs/prysm/encoding/bytesutil"
	pmath "github.com/prysmaticlabs/prysm/math"
	ethpb "github.com/prysmaticlabs/prysm/proto/prysm/v1alpha1"
	"github.com/prysmaticlabs/prysm/runtime/version"
	"github.com/prysmaticlabs/prysm/time/slots"
	"github.com/sirupsen/logrus"
	"go.opencensus.io/trace"
)

// This defines the minimal number of block nodes that can be in the tree
// before getting pruned upon new finalization.
const defaultPruneThreshold = 256

// New initializes a new fork choice store.
func New() *ForkChoice {
	s := &Store{
		justifiedCheckpoint:           &forkchoicetypes.Checkpoint{},
		bestJustifiedCheckpoint:       &forkchoicetypes.Checkpoint{},
		unrealizedJustifiedCheckpoint: &forkchoicetypes.Checkpoint{},
		prevJustifiedCheckpoint:       &forkchoicetypes.Checkpoint{},
		finalizedCheckpoint:           &forkchoicetypes.Checkpoint{},
		unrealizedFinalizedCheckpoint: &forkchoicetypes.Checkpoint{},
		proposerBoostRoot:             [32]byte{},
		nodes:                         make([]*Node, 0),
		nodesIndices:                  make(map[[32]byte]uint64),
		payloadIndices:                make(map[[32]byte]uint64),
		canonicalNodes:                make(map[[32]byte]bool),
		slashedIndices:                make(map[types.ValidatorIndex]bool),
		pruneThreshold:                defaultPruneThreshold,
	}

	b := make([]uint64, 0)
	v := make([]Vote, 0)
	return &ForkChoice{store: s, balances: b, votes: v}
}

// Head returns the head root from fork choice store.
// It firsts computes validator's balance changes then recalculates block tree from leaves to root.
func (f *ForkChoice) Head(ctx context.Context, justifiedStateBalances []uint64) ([32]byte, error) {
	ctx, span := trace.StartSpan(ctx, "protoArrayForkChoice.Head")
	defer span.End()
	f.votesLock.Lock()
	defer f.votesLock.Unlock()

	calledHeadCount.Inc()
	newBalances := justifiedStateBalances

	// Using the write lock here because `updateCanonicalNodes` that gets called subsequently requires a write operation.
	f.store.nodesLock.Lock()
	defer f.store.nodesLock.Unlock()
	deltas, newVotes, err := computeDeltas(ctx, len(f.store.nodes), f.store.nodesIndices, f.votes, f.balances, newBalances, f.store.slashedIndices)
	if err != nil {
		return [32]byte{}, errors.Wrap(err, "Could not compute deltas")
	}
	f.votes = newVotes

	if err := f.store.applyWeightChanges(ctx, newBalances, deltas); err != nil {
		return [32]byte{}, errors.Wrap(err, "Could not apply score changes")
	}
	f.balances = newBalances

	return f.store.head(ctx)
}

// ProcessAttestation processes attestation for vote accounting, it iterates around validator indices
// and update their votes accordingly.
func (f *ForkChoice) ProcessAttestation(ctx context.Context, validatorIndices []uint64, blockRoot [32]byte, targetEpoch types.Epoch) {
	_, span := trace.StartSpan(ctx, "protoArrayForkChoice.ProcessAttestation")
	defer span.End()
	f.votesLock.Lock()
	defer f.votesLock.Unlock()

	for _, index := range validatorIndices {
		// Validator indices will grow the vote cache.
		for index >= uint64(len(f.votes)) {
			f.votes = append(f.votes, Vote{currentRoot: params.BeaconConfig().ZeroHash, nextRoot: params.BeaconConfig().ZeroHash})
		}

		// Newly allocated vote if the root fields are untouched.
		newVote := f.votes[index].nextRoot == params.BeaconConfig().ZeroHash &&
			f.votes[index].currentRoot == params.BeaconConfig().ZeroHash

		// Vote gets updated if it's newly allocated or high target epoch.
		if newVote || targetEpoch > f.votes[index].nextEpoch {
			f.votes[index].nextEpoch = targetEpoch
			f.votes[index].nextRoot = blockRoot
		}
	}

	processedAttestationCount.Inc()
}

// NodeCount returns the current number of nodes in the Store
func (f *ForkChoice) NodeCount() int {
	f.store.nodesLock.RLock()
	defer f.store.nodesLock.RUnlock()
	return len(f.store.nodes)
}

// ProposerBoost returns the proposerBoost of the store
func (f *ForkChoice) ProposerBoost() [fieldparams.RootLength]byte {
	return f.store.proposerBoost()
}

// InsertNode processes a new block by inserting it to the fork choice store.
func (f *ForkChoice) InsertNode(ctx context.Context, state state.BeaconState, root [32]byte) error {
	ctx, span := trace.StartSpan(ctx, "protoArrayForkChoice.InsertNode")
	defer span.End()

	slot := state.Slot()
	bh := state.LatestBlockHeader()
	if bh == nil {
		return errNilBlockHeader
	}
	parentRoot := bytesutil.ToBytes32(bh.ParentRoot)
	payloadHash := [32]byte{}
	if state.Version() >= version.Bellatrix {
		ph, err := state.LatestExecutionPayloadHeader()
		if err != nil {
			return err
		}
		if ph != nil {
			copy(payloadHash[:], ph.BlockHash)
		}
	}
	jc := state.CurrentJustifiedCheckpoint()
	if jc == nil {
		return errInvalidNilCheckpoint
	}
	justifiedEpoch := jc.Epoch
	fc := state.FinalizedCheckpoint()
	if fc == nil {
		return errInvalidNilCheckpoint
	}
	finalizedEpoch := fc.Epoch
	node, err := f.store.insert(ctx, slot, root, parentRoot, payloadHash, justifiedEpoch, finalizedEpoch)
	if err != nil {
		return err
	}

	if !features.Get().DisablePullTips {
		jc, fc = f.store.pullTips(state, node, jc, fc)
	}
	return f.updateCheckpoints(ctx, jc, fc)
}

// updateCheckpoints update the checkpoints when inserting a new node.
func (f *ForkChoice) updateCheckpoints(ctx context.Context, jc, fc *ethpb.Checkpoint) error {
	f.store.checkpointsLock.Lock()
	if jc.Epoch > f.store.justifiedCheckpoint.Epoch {
		bj := f.store.bestJustifiedCheckpoint
		if bj == nil || jc.Epoch > bj.Epoch {
			f.store.bestJustifiedCheckpoint = &forkchoicetypes.Checkpoint{Epoch: jc.Epoch,
				Root: bytesutil.ToBytes32(jc.Root)}
		}
		currentSlot := slots.CurrentSlot(f.store.genesisTime)
		if slots.SinceEpochStarts(currentSlot) < params.BeaconConfig().SafeSlotsToUpdateJustified {
			f.store.prevJustifiedCheckpoint = f.store.justifiedCheckpoint
			f.store.justifiedCheckpoint = &forkchoicetypes.Checkpoint{Epoch: jc.Epoch,
				Root: bytesutil.ToBytes32(jc.Root)}
		} else {
			currentJcp := f.store.justifiedCheckpoint
			currentRoot := currentJcp.Root
			if currentRoot == params.BeaconConfig().ZeroHash {
				currentRoot = f.store.originRoot
			}
			jSlot, err := slots.EpochStart(currentJcp.Epoch)
			if err != nil {
				f.store.checkpointsLock.Unlock()
				return err
			}
			jcRoot := bytesutil.ToBytes32(jc.Root)
			root, err := f.AncestorRoot(ctx, jcRoot, jSlot)
			if err != nil {
				f.store.checkpointsLock.Unlock()
				return err
			}
			if root == currentRoot {
				f.store.prevJustifiedCheckpoint = f.store.justifiedCheckpoint
				f.store.justifiedCheckpoint = &forkchoicetypes.Checkpoint{Epoch: jc.Epoch,
					Root: jcRoot}
			}
		}
	}
	// Update finalization
	if fc.Epoch <= f.store.finalizedCheckpoint.Epoch {
		f.store.checkpointsLock.Unlock()
		return nil
	}
	f.store.finalizedCheckpoint = &forkchoicetypes.Checkpoint{Epoch: fc.Epoch,
		Root: bytesutil.ToBytes32(fc.Root)}
	f.store.justifiedCheckpoint = &forkchoicetypes.Checkpoint{Epoch: jc.Epoch,
		Root: bytesutil.ToBytes32(jc.Root)}
	f.store.checkpointsLock.Unlock()
	return f.store.prune(ctx)
}

// HasNode returns true if the node exists in fork choice store,
// false else wise.
func (f *ForkChoice) HasNode(root [32]byte) bool {
	f.store.nodesLock.RLock()
	defer f.store.nodesLock.RUnlock()

	_, ok := f.store.nodesIndices[root]
	return ok
}

// HasParent returns true if the node parent exists in fork choice store,
// false else wise.
func (f *ForkChoice) HasParent(root [32]byte) bool {
	f.store.nodesLock.RLock()
	defer f.store.nodesLock.RUnlock()

	i, ok := f.store.nodesIndices[root]
	if !ok || i >= uint64(len(f.store.nodes)) {
		return false
	}

	return f.store.nodes[i].parent != NonExistentNode
}

// SetValidData sets the node with the given root as a data available node
func (f *ForkChoice) SetValidData(ctx context.Context, root [32]byte) error {
	f.store.nodesLock.RLock()
	defer f.store.nodesLock.RUnlock()

	i, ok := f.store.nodesIndices[root]
	if !ok || i >= uint64(len(f.store.nodes)) {
		return ErrUnknownNodeRoot
	}

	f.store.nodes[i].validData = true

	return nil
}

// IsCanonical returns true if the given root is part of the canonical chain.
func (f *ForkChoice) IsCanonical(root [32]byte) bool {
	f.store.nodesLock.RLock()
	defer f.store.nodesLock.RUnlock()

	return f.store.canonicalNodes[root]
}

// AncestorRoot returns the ancestor root of input block root at a given slot.
func (f *ForkChoice) AncestorRoot(ctx context.Context, root [32]byte, slot types.Slot) ([32]byte, error) {
	ctx, span := trace.StartSpan(ctx, "protoArray.AncestorRoot")
	defer span.End()

	f.store.nodesLock.RLock()
	defer f.store.nodesLock.RUnlock()

	i, ok := f.store.nodesIndices[root]
	if !ok {
		return [32]byte{}, errors.New("node does not exist")
	}
	if i >= uint64(len(f.store.nodes)) {
		return [32]byte{}, errors.New("node index out of range")
	}

	for f.store.nodes[i].slot > slot {
		if ctx.Err() != nil {
			return [32]byte{}, ctx.Err()
		}

		i = f.store.nodes[i].parent

		if i >= uint64(len(f.store.nodes)) {
			return [32]byte{}, errors.New("node index out of range")
		}
	}

	return f.store.nodes[i].root, nil
}

// CommonAncestorRoot returns the common ancestor root between the two block roots r1 and r2.
func (f *ForkChoice) CommonAncestorRoot(ctx context.Context, r1 [32]byte, r2 [32]byte) ([32]byte, error) {
	ctx, span := trace.StartSpan(ctx, "protoArray.CommonAncestorRoot")
	defer span.End()

	// Do nothing if the two input roots are the same.
	if r1 == r2 {
		return r1, nil
	}

	i1, ok := f.store.nodesIndices[r1]
	if !ok || i1 >= uint64(len(f.store.nodes)) {
		return [32]byte{}, forkchoice.ErrUnknownCommonAncestor
	}

	i2, ok := f.store.nodesIndices[r2]
	if !ok || i2 >= uint64(len(f.store.nodes)) {
		return [32]byte{}, forkchoice.ErrUnknownCommonAncestor
	}

	for {
		if ctx.Err() != nil {
			return [32]byte{}, ctx.Err()
		}
		if i1 > i2 {
			n1 := f.store.nodes[i1]
			i1 = n1.parent
			// Reaches the end of the tree and unable to find common ancestor.
			if i1 >= uint64(len(f.store.nodes)) {
				return [32]byte{}, forkchoice.ErrUnknownCommonAncestor
			}
		} else {
			n2 := f.store.nodes[i2]
			i2 = n2.parent
			// Reaches the end of the tree and unable to find common ancestor.
			if i2 >= uint64(len(f.store.nodes)) {
				return [32]byte{}, forkchoice.ErrUnknownCommonAncestor
			}
		}
		if i1 == i2 {
			n1 := f.store.nodes[i1]
			return n1.root, nil
		}
	}
}

// PruneThreshold of fork choice store.
func (s *Store) PruneThreshold() uint64 {
	return s.pruneThreshold
}

// BestJustifiedCheckpoint of fork choice store.
func (f *ForkChoice) BestJustifiedCheckpoint() *forkchoicetypes.Checkpoint {
	f.store.checkpointsLock.RLock()
	defer f.store.checkpointsLock.RUnlock()
	return f.store.bestJustifiedCheckpoint
}

// PreviousJustifiedCheckpoint of fork choice store.
func (f *ForkChoice) PreviousJustifiedCheckpoint() *forkchoicetypes.Checkpoint {
	f.store.checkpointsLock.RLock()
	defer f.store.checkpointsLock.RUnlock()
	return f.store.prevJustifiedCheckpoint
}

// JustifiedCheckpoint of fork choice store.
func (f *ForkChoice) JustifiedCheckpoint() *forkchoicetypes.Checkpoint {
	f.store.checkpointsLock.RLock()
	defer f.store.checkpointsLock.RUnlock()
	return f.store.justifiedCheckpoint
}

// FinalizedCheckpoint of fork choice store.
func (f *ForkChoice) FinalizedCheckpoint() *forkchoicetypes.Checkpoint {
	f.store.checkpointsLock.RLock()
	defer f.store.checkpointsLock.RUnlock()
	return f.store.finalizedCheckpoint
}

// proposerBoost of fork choice store.
func (s *Store) proposerBoost() [fieldparams.RootLength]byte {
	s.proposerBoostLock.RLock()
	defer s.proposerBoostLock.RUnlock()
	return s.proposerBoostRoot
}

// head starts from justified root and then follows the best descendant links
// to find the best block for head. It assumes the caller has a lock on nodes.
func (s *Store) head(ctx context.Context) ([32]byte, error) {
	ctx, span := trace.StartSpan(ctx, "protoArrayForkChoice.head")
	defer span.End()

	s.checkpointsLock.RLock()
	defer s.checkpointsLock.RUnlock()

	// Justified index has to be valid in node indices map, and can not be out of bound.
	if s.justifiedCheckpoint == nil {
		return [32]byte{}, errInvalidNilCheckpoint
	}

	justifiedIndex, ok := s.nodesIndices[s.justifiedCheckpoint.Root]
	if !ok {
		// If the justifiedCheckpoint is from genesis, then the root is
		// zeroHash. In this case it should be the root of forkchoice
		// tree.
		if s.justifiedCheckpoint.Epoch == params.BeaconConfig().GenesisEpoch {
			justifiedIndex = uint64(0)
		} else {
			return [32]byte{}, errUnknownJustifiedRoot
		}
	}
	if justifiedIndex >= uint64(len(s.nodes)) {
		return [32]byte{}, errInvalidJustifiedIndex
	}
	justifiedNode := s.nodes[justifiedIndex]
	bestDescendantIndex := justifiedNode.bestDescendant
	// If the justified node doesn't have a best descendant,
	// the best node is itself.
	if bestDescendantIndex == NonExistentNode {
		bestDescendantIndex = justifiedIndex
	}
	if bestDescendantIndex >= uint64(len(s.nodes)) {
		return [32]byte{}, errInvalidBestDescendantIndex
	}
	bestNode := s.nodes[bestDescendantIndex]

	if !s.viableForHead(bestNode) {
		s.allTipsAreInvalid = true
		return [32]byte{}, fmt.Errorf("head at slot %d with weight %d is not eligible, finalizedEpoch %d != %d, justifiedEpoch %d != %d",
			bestNode.slot, bestNode.weight/10e9, bestNode.finalizedEpoch, s.finalizedCheckpoint.Epoch, bestNode.justifiedEpoch, s.justifiedCheckpoint.Epoch)
	}
	s.allTipsAreInvalid = false

	// Update metrics and tracked head Root
	if bestNode.root != s.lastHeadRoot {
		headChangesCount.Inc()
		headSlotNumber.Set(float64(bestNode.slot))
		s.lastHeadRoot = bestNode.root
	}

	// Update canonical mapping given the head root.
	if err := s.updateCanonicalNodes(ctx, bestNode.root); err != nil {
		return [32]byte{}, err
	}

	return bestNode.root, nil
}

// updateCanonicalNodes updates the canonical nodes mapping given the input block root.
func (s *Store) updateCanonicalNodes(ctx context.Context, root [32]byte) error {
	ctx, span := trace.StartSpan(ctx, "protoArrayForkChoice.updateCanonicalNodes")
	defer span.End()

	// Set the input node to canonical.
	i := s.nodesIndices[root]
	var newCanonicalRoots [][32]byte
	var n *Node
	for i != NonExistentNode {
		if ctx.Err() != nil {
			return ctx.Err()
		}

		// Get the parent node, if the node is already in canonical mapping,
		// we can be sure rest of the ancestors are canonical. Exit early.
		n = s.nodes[i]
		if s.canonicalNodes[n.root] {
			break
		}

		// Set parent node to canonical. Repeat until parent node index is undefined.
		newCanonicalRoots = append(newCanonicalRoots, n.root)
		i = n.parent
	}

	// i is either NonExistentNode or has the index of the last canonical
	// node before the last head update.
	if i == NonExistentNode {
		s.canonicalNodes = make(map[[fieldparams.RootLength]byte]bool)
	} else {
		for j := i + 1; j < uint64(len(s.nodes)); j++ {
			delete(s.canonicalNodes, s.nodes[j].root)
		}
	}

	for _, canonicalRoot := range newCanonicalRoots {
		s.canonicalNodes[canonicalRoot] = true
	}

	return nil
}

// insert registers a new block node to the fork choice store's node list.
// It then updates the new node's parent with best child and descendant node.
func (s *Store) insert(ctx context.Context,
	slot types.Slot,
	root, parent, payloadHash [32]byte,
	justifiedEpoch, finalizedEpoch types.Epoch) (*Node, error) {
	_, span := trace.StartSpan(ctx, "protoArrayForkChoice.insert")
	defer span.End()

	s.nodesLock.Lock()
	defer s.nodesLock.Unlock()

	if err := ctx.Err(); err != nil {
		return nil, err
	}

	// Return if the block has been inserted into Store before.
	if idx, ok := s.nodesIndices[root]; ok {
		return s.nodes[idx], nil
	}

	index := uint64(len(s.nodes))
	parentIndex, ok := s.nodesIndices[parent]
	// Mark genesis block's parent as non-existent.
	if !ok {
		parentIndex = NonExistentNode
	}

	n := &Node{
		slot:                     slot,
		root:                     root,
		parent:                   parentIndex,
		justifiedEpoch:           justifiedEpoch,
		unrealizedJustifiedEpoch: justifiedEpoch,
		finalizedEpoch:           finalizedEpoch,
		unrealizedFinalizedEpoch: finalizedEpoch,
		bestChild:                NonExistentNode,
		bestDescendant:           NonExistentNode,
		weight:                   0,
		payloadHash:              payloadHash,
	}

	s.nodesIndices[root] = index
	s.payloadIndices[payloadHash] = index
	s.nodes = append(s.nodes, n)

	// Apply proposer boost
	timeNow := uint64(time.Now().Unix())
	if timeNow < s.genesisTime {
		return n, nil
	}
	secondsIntoSlot := (timeNow - s.genesisTime) % params.BeaconConfig().SecondsPerSlot
	currentSlot := slots.CurrentSlot(s.genesisTime)
	boostThreshold := params.BeaconConfig().SecondsPerSlot / params.BeaconConfig().IntervalsPerSlot
	if currentSlot == slot && secondsIntoSlot < boostThreshold {
		s.proposerBoostLock.Lock()
		s.proposerBoostRoot = root
		s.proposerBoostLock.Unlock()
	}

	// Update parent with the best child and descendant only if it's available.
	if n.parent != NonExistentNode {
		if err := s.updateBestChildAndDescendant(parentIndex, index); err != nil {
			return n, err
		}
	}

	// Update metrics.
	processedBlockCount.Inc()
	nodeCount.Set(float64(len(s.nodes)))

	return n, nil
}

// applyWeightChanges iterates backwards through the nodes in store. It checks all nodes parent
// and its best child. For each node, it updates the weight with input delta and
// back propagate the nodes' delta to its parents' delta. After scoring changes,
// the best child is then updated along with the best descendant.
<<<<<<< HEAD
func (s *Store) applyWeightChanges(ctx context.Context, newBalances []uint64, delta []int) error {
	ctx, span := trace.StartSpan(ctx, "protoArrayForkChoice.applyWeightChanges")
=======
func (s *Store) applyWeightChanges(
	ctx context.Context, newBalances []uint64, delta []int,
) error {
	_, span := trace.StartSpan(ctx, "protoArrayForkChoice.applyWeightChanges")
>>>>>>> 9b4d22c4
	defer span.End()

	// The length of the nodes can not be different than length of the delta.
	if len(s.nodes) != len(delta) {
		return errInvalidDeltaLength
	}

	// Proposer score defaults to 0.
	proposerScore := uint64(0)

	// Iterate backwards through all index to node in store.
	var err error
	for i := len(s.nodes) - 1; i >= 0; i-- {
		if ctx.Err() != nil {
			return ctx.Err()
		}
		n := s.nodes[i]

		// There is no need to adjust the balances or manage parent of the zero hash, it
		// is an alias to the genesis block.
		if n.root == params.BeaconConfig().ZeroHash {
			continue
		}

		nodeDelta := delta[i]

		// If we have a node where the proposer boost was previously applied,
		// we then decrease the delta by the required score amount.
		s.proposerBoostLock.Lock()
		if s.previousProposerBoostRoot != params.BeaconConfig().ZeroHash && s.previousProposerBoostRoot == n.root {
			nodeDelta -= int(s.previousProposerBoostScore)
		}

		if s.proposerBoostRoot != params.BeaconConfig().ZeroHash && s.proposerBoostRoot == n.root {
			proposerScore, err = computeProposerBoostScore(newBalances)
			if err != nil {
				s.proposerBoostLock.Unlock()
				return err
			}
			iProposerScore, err := pmath.Int(proposerScore)
			if err != nil {
				s.proposerBoostLock.Unlock()
				return err
			}
			nodeDelta = nodeDelta + iProposerScore
		}
		s.proposerBoostLock.Unlock()

		// A node's weight can not be negative but the delta can be negative.
		if nodeDelta < 0 {
			d := uint64(-nodeDelta)
			if n.weight < d {
				s.proposerBoostLock.RLock()
				log.WithFields(logrus.Fields{
					"nodeDelta":                  d,
					"nodeRoot":                   fmt.Sprintf("%#x", bytesutil.Trunc(n.root[:])),
					"nodeWeight":                 n.weight,
					"proposerBoostRoot":          fmt.Sprintf("%#x", bytesutil.Trunc(s.proposerBoostRoot[:])),
					"previousProposerBoostRoot":  fmt.Sprintf("%#x", bytesutil.Trunc(s.previousProposerBoostRoot[:])),
					"previousProposerBoostScore": s.previousProposerBoostScore,
				}).Warning("node with invalid weight, setting it to zero")
				s.proposerBoostLock.RUnlock()
				n.weight = 0
			} else {
				n.weight -= d
			}
		} else {
			n.weight += uint64(nodeDelta)
		}

		// Update parent's best child and descendant if the node has a known parent.
		if n.parent != NonExistentNode {
			// Protection against node parent index out of bound. This should not happen.
			if int(n.parent) >= len(delta) {
				return errInvalidParentDelta
			}
			// Back propagate the nodes' delta to its parent.
			delta[n.parent] += nodeDelta
		}
	}

	// Set the previous boosted root and score.
	s.proposerBoostLock.Lock()
	s.previousProposerBoostRoot = s.proposerBoostRoot
	s.previousProposerBoostScore = proposerScore
	s.proposerBoostLock.Unlock()

	for i := len(s.nodes) - 1; i >= 0; i-- {
		n := s.nodes[i]
		if n.parent != NonExistentNode {
			if int(n.parent) >= len(delta) {
				return errInvalidParentDelta
			}
			if err := s.updateBestChildAndDescendant(n.parent, uint64(i)); err != nil {
				return err
			}
		}
	}

	return nil
}

// updateBestChildAndDescendant updates parent node's best child and descendant.
// It looks at input parent node and input child node and potentially modifies parent's best
// child and best descendant indices.
// There are four outcomes:
// 1.)  The child is already the best child, but it's now invalid due to a FFG change and should be removed.
// 2.)  The child is already the best child and the parent is updated with the new best descendant.
// 3.)  The child is not the best child but becomes the best child.
// 4.)  The child is not the best child and does not become the best child.
func (s *Store) updateBestChildAndDescendant(parentIndex, childIndex uint64) error {

	// Protection against parent index out of bound, this should not happen.
	if parentIndex >= uint64(len(s.nodes)) {
		return errInvalidNodeIndex
	}
	parent := s.nodes[parentIndex]

	// Protection against child index out of bound, again this should not happen.
	if childIndex >= uint64(len(s.nodes)) {
		return errInvalidNodeIndex
	}
	child := s.nodes[childIndex]

	// Is the child viable to become head? Based on justification and finalization rules.
	childLeadsToViableHead, err := s.leadsToViableHead(child)
	if err != nil {
		return err
	}
	// optimization: only run DA checks if viable
	if childLeadsToViableHead {
		childLeadsToViableHead = false
	}

	// Define 3 variables for the 3 outcomes mentioned above. This is to
	// set `parent.bestChild` and `parent.bestDescendant` to. These
	// aliases are to assist readability.
	changeToNone := []uint64{NonExistentNode, NonExistentNode}
	bestDescendant := child.bestDescendant
	if bestDescendant == NonExistentNode {
		bestDescendant = childIndex
	}
	changeToChild := []uint64{childIndex, bestDescendant}
	noChange := []uint64{parent.bestChild, parent.bestDescendant}
	var newParentChild []uint64

	if parent.bestChild != NonExistentNode {
		if parent.bestChild == childIndex && !childLeadsToViableHead {
			// If the child is already the best child of the parent, but it's not viable for head,
			// we should remove it. (Outcome 1)
			newParentChild = changeToNone
		} else if parent.bestChild == childIndex {
			// If the child is already the best child of the parent, set it again to ensure the best
			// descendant of the parent is updated. (Outcome 2)
			newParentChild = changeToChild
		} else {
			// Protection against parent's best child going out of bound.
			if parent.bestChild > uint64(len(s.nodes)) {
				return errInvalidBestDescendantIndex
			}
			bestChild := s.nodes[parent.bestChild]
			// Is current parent's best child viable to be head? Based on justification and finalization rules.
			bestChildLeadsToViableHead, err := s.leadsToViableHead(bestChild)
			if err != nil {
				return err
			}

			if childLeadsToViableHead && !bestChildLeadsToViableHead {
				// The child leads to a viable head, but the current parent's best child doesn't.
				newParentChild = changeToChild
			} else if !childLeadsToViableHead && bestChildLeadsToViableHead {
				// The child doesn't lead to a viable head, the current parent's best child does.
				newParentChild = noChange
			} else if child.weight == bestChild.weight {
				// If both are viable, compare their weights.
				// Tie-breaker of equal weights by root.
				if bytes.Compare(child.root[:], bestChild.root[:]) > 0 {
					newParentChild = changeToChild
				} else {
					newParentChild = noChange
				}
			} else {
				// Choose winner by weight.
				if child.weight > bestChild.weight {
					newParentChild = changeToChild
				} else {
					newParentChild = noChange
				}
			}
		}
	} else {
		if childLeadsToViableHead {
			// If parent doesn't have a best child and the child is viable.
			newParentChild = changeToChild
		} else {
			// If parent doesn't have a best child and the child is not viable.
			newParentChild = noChange
		}
	}

	// Update parent with the outcome.
	parent.bestChild = newParentChild[0]
	parent.bestDescendant = newParentChild[1]
	s.nodes[parentIndex] = parent

	return nil
}

// prune prunes the store with the new finalized root. The tree is only
// pruned if the number of the nodes in store has met prune threshold.
func (s *Store) prune(ctx context.Context) error {
	ctx, span := trace.StartSpan(ctx, "protoArrayForkChoice.prune")
	defer span.End()

	s.nodesLock.Lock()
	defer s.nodesLock.Unlock()
	s.checkpointsLock.RLock()
	finalizedRoot := s.finalizedCheckpoint.Root
	s.checkpointsLock.RUnlock()

	// Protection against invalid checkpoint
	finalizedIndex, ok := s.nodesIndices[finalizedRoot]
	if !ok {
		return errUnknownFinalizedRoot
	}

	// The number of the nodes has not met the prune threshold.
	// Pruning at small numbers incurs more cost than benefit.
	if finalizedIndex < s.pruneThreshold {
		return nil
	}

	canonicalNodesMap := make(map[uint64]uint64, uint64(len(s.nodes))-finalizedIndex)
	canonicalNodes := make([]*Node, 1, uint64(len(s.nodes))-finalizedIndex)
	finalizedNode := s.nodes[finalizedIndex]
	finalizedNode.parent = NonExistentNode
	canonicalNodes[0] = finalizedNode
	canonicalNodesMap[finalizedIndex] = uint64(0)

	for idx := uint64(0); idx < uint64(len(s.nodes)); idx++ {
		if ctx.Err() != nil {
			return ctx.Err()
		}
		node := copyNode(s.nodes[idx])
		parentIdx, ok := canonicalNodesMap[node.parent]
		if ok {
			currentIndex := uint64(len(canonicalNodes))
			s.nodesIndices[node.root] = currentIndex
			s.payloadIndices[node.payloadHash] = currentIndex
			canonicalNodesMap[idx] = currentIndex
			node.parent = parentIdx
			canonicalNodes = append(canonicalNodes, node)
		} else {
			// Remove node that is not part of finalized branch.
			delete(s.nodesIndices, node.root)
			delete(s.canonicalNodes, node.root)
			delete(s.payloadIndices, node.payloadHash)
		}
	}
	s.nodesIndices[finalizedRoot] = uint64(0)
	s.canonicalNodes[finalizedRoot] = true
	s.payloadIndices[finalizedNode.payloadHash] = uint64(0)

	// Recompute the best child and descendant for each canonical nodes.
	for _, node := range canonicalNodes {
		if node.bestChild != NonExistentNode {
			node.bestChild = canonicalNodesMap[node.bestChild]
		}
		if node.bestDescendant != NonExistentNode {
			node.bestDescendant = canonicalNodesMap[node.bestDescendant]
		}
	}

	s.nodes = canonicalNodes
	prunedCount.Inc()
	return nil
}

// leadsToViableHead returns true if the node or the best descendant of the node is viable for head.
// Any node with diff finalized or justified epoch than the ones in fork choice store
// should not be viable to head.
func (s *Store) leadsToViableHead(node *Node) (bool, error) {
	if node.status == invalid {
		return false, nil
	}

	var bestDescendantViable bool
	bestDescendantIndex := node.bestDescendant

	// If the best descendant is not part of the leaves.
	if bestDescendantIndex != NonExistentNode {
		// Protection against out of bound, the best descendant index can not be
		// exceeds length of nodes list.
		if bestDescendantIndex >= uint64(len(s.nodes)) {
			return false, errInvalidBestDescendantIndex
		}

		bestDescendantNode := s.nodes[bestDescendantIndex]
		bestDescendantViable = s.viableForHead(bestDescendantNode)
	}

	// The node is viable as long as the best descendant is viable.
	return bestDescendantViable || s.viableForHead(node), nil
}

// viableForHead returns true if the node is viable to head.
// Any node with diff finalized or justified epoch than the ones in fork choice store
// should not be viable to head.
func (s *Store) viableForHead(node *Node) bool {
	s.checkpointsLock.RLock()
	defer s.checkpointsLock.RUnlock()
	// `node` is viable if its justified epoch and finalized epoch are the same as the one in `Store`.
	// It's also viable if we are in genesis epoch.
	justified := s.justifiedCheckpoint.Epoch == node.justifiedEpoch || s.justifiedCheckpoint.Epoch == 0
	finalized := s.finalizedCheckpoint.Epoch == node.finalizedEpoch || s.finalizedCheckpoint.Epoch == 0

	return justified && finalized && node.validData
}

// Tips returns all possible chain heads (leaves of fork choice tree).
// Heads roots and heads slots are returned.
func (f *ForkChoice) Tips() ([][32]byte, []types.Slot) {

	// Deliberate choice to not preallocate space for below.
	// Heads cant be more than 2-3 in the worst case where pre-allocation will be 64 to begin with.
	headsRoots := make([][32]byte, 0)
	headsSlots := make([]types.Slot, 0)

	f.store.nodesLock.RLock()
	defer f.store.nodesLock.RUnlock()
	for _, node := range f.store.nodes {
		// Possible heads have no children.
		if node.BestDescendant() == NonExistentNode && node.BestChild() == NonExistentNode {
			headsRoots = append(headsRoots, node.Root())
			headsSlots = append(headsSlots, node.Slot())
		}
	}
	return headsRoots, headsSlots
}

func (f *ForkChoice) ForkChoiceNodes() []*ethpb.ForkChoiceNode {
	f.store.nodesLock.RLock()
	defer f.store.nodesLock.RUnlock()
	ret := make([]*ethpb.ForkChoiceNode, len(f.store.nodes))
	var parentRoot [32]byte
	for i, node := range f.store.nodes {
		root := node.Root()
		parentIdx := node.parent
		if parentIdx == NonExistentNode {
			parentRoot = params.BeaconConfig().ZeroHash
		} else {
			parent := f.store.nodes[parentIdx]
			parentRoot = parent.Root()
		}
		bestDescendantIdx := node.BestDescendant()
		var bestDescendantRoot [32]byte
		if bestDescendantIdx == NonExistentNode {
			bestDescendantRoot = params.BeaconConfig().ZeroHash
		} else {
			bestDescendantNode := f.store.nodes[bestDescendantIdx]
			bestDescendantRoot = bestDescendantNode.Root()
		}

		ret[i] = &ethpb.ForkChoiceNode{
			Slot:           node.Slot(),
			Root:           root[:],
			Parent:         parentRoot[:],
			JustifiedEpoch: node.JustifiedEpoch(),
			FinalizedEpoch: node.FinalizedEpoch(),
			Weight:         node.Weight(),
			BestDescendant: bestDescendantRoot[:],
		}
	}
	return ret
}

// InsertSlashedIndex adds the given slashed validator index to the
// store-tracked list. Votes from these validators are not accounted for
// in forkchoice.
func (f *ForkChoice) InsertSlashedIndex(ctx context.Context, index types.ValidatorIndex) {
	f.store.nodesLock.Lock()
	defer f.store.nodesLock.Unlock()
	// return early if the index was already included:
	if f.store.slashedIndices[index] {
		return
	}
	f.store.slashedIndices[index] = true

	// Subtract last vote from this equivocating validator
	f.votesLock.RLock()
	defer f.votesLock.RUnlock()

	if index >= types.ValidatorIndex(len(f.balances)) {
		return
	}

	if index >= types.ValidatorIndex(len(f.votes)) {
		return
	}

	nodeIndex, ok := f.store.nodesIndices[f.votes[index].currentRoot]
	if !ok {
		return
	}

	var node *Node
	for nodeIndex != NonExistentNode {
		if ctx.Err() != nil {
			return
		}

		node = f.store.nodes[nodeIndex]
		if node == nil {
			return
		}

		if node.weight < f.balances[index] {
			node.weight = 0
		} else {
			node.weight -= f.balances[index]
		}
		nodeIndex = node.parent
	}
}

// UpdateJustifiedCheckpoint sets the justified checkpoint to the given one
func (f *ForkChoice) UpdateJustifiedCheckpoint(jc *forkchoicetypes.Checkpoint) error {
	if jc == nil {
		return errInvalidNilCheckpoint
	}
	f.store.checkpointsLock.Lock()
	defer f.store.checkpointsLock.Unlock()
	f.store.prevJustifiedCheckpoint = f.store.justifiedCheckpoint
	f.store.justifiedCheckpoint = jc
	bj := f.store.bestJustifiedCheckpoint
	if bj == nil || bj.Root == params.BeaconConfig().ZeroHash || jc.Epoch > bj.Epoch {
		f.store.bestJustifiedCheckpoint = &forkchoicetypes.Checkpoint{Epoch: jc.Epoch, Root: jc.Root}
	}
	return nil
}

// UpdateFinalizedCheckpoint sets the finalized checkpoint to the given one
func (f *ForkChoice) UpdateFinalizedCheckpoint(fc *forkchoicetypes.Checkpoint) error {
	if fc == nil {
		return errInvalidNilCheckpoint
	}
	f.store.checkpointsLock.Lock()
	defer f.store.checkpointsLock.Unlock()
	f.store.finalizedCheckpoint = fc
	return nil
}

// InsertOptimisticChain inserts all nodes corresponding to blocks in the slice
// `blocks`. It includes all blocks **except** the first one.
func (f *ForkChoice) InsertOptimisticChain(ctx context.Context, chain []*forkchoicetypes.BlockAndCheckpoints) error {
	if len(chain) == 0 {
		return nil
	}
	for i := len(chain) - 1; i > 0; i-- {
		b := chain[i].Block
		r := bytesutil.ToBytes32(chain[i-1].Block.ParentRoot())
		parentRoot := bytesutil.ToBytes32(b.ParentRoot())
		payloadHash, err := blocks.GetBlockPayloadHash(b)
		if err != nil {
			return err
		}
		if _, err := f.store.insert(ctx,
			b.Slot(), r, parentRoot, payloadHash,
			chain[i].JustifiedCheckpoint.Epoch, chain[i].FinalizedCheckpoint.Epoch); err != nil {
			return err
		}
		if err := f.updateCheckpoints(ctx, chain[i].JustifiedCheckpoint, chain[i].FinalizedCheckpoint); err != nil {
			return err
		}
	}
	return nil
}

// SetGenesisTime sets the genesisTime tracked by forkchoice
func (f *ForkChoice) SetGenesisTime(genesisTime uint64) {
	f.store.genesisTime = genesisTime
}

// SetOriginRoot sets the genesis block root
func (f *ForkChoice) SetOriginRoot(root [32]byte) {
	f.store.originRoot = root
}

// CachedHeadRoot returns the last cached head root
func (f *ForkChoice) CachedHeadRoot() [32]byte {
	return f.store.lastHeadRoot
}

// FinalizedPayloadBlockHash returns the hash of the payload at the finalized checkpoint
func (f *ForkChoice) FinalizedPayloadBlockHash() [32]byte {
	f.store.nodesLock.RLock()
	defer f.store.nodesLock.RUnlock()
	root := f.FinalizedCheckpoint().Root
	idx := f.store.nodesIndices[root]
	if idx >= uint64(len(f.store.nodes)) {
		// This should not happen
		return [32]byte{}
	}
	node := f.store.nodes[idx]
	return node.payloadHash
}

// JustifiedPayloadBlockHash returns the hash of the payload at the justified checkpoint
func (f *ForkChoice) JustifiedPayloadBlockHash() [32]byte {
	f.store.nodesLock.RLock()
	defer f.store.nodesLock.RUnlock()
	root := f.JustifiedCheckpoint().Root
	idx := f.store.nodesIndices[root]
	if idx >= uint64(len(f.store.nodes)) {
		// This should not happen
		return [32]byte{}
	}
	node := f.store.nodes[idx]
	return node.payloadHash
}<|MERGE_RESOLUTION|>--- conflicted
+++ resolved
@@ -559,15 +559,10 @@
 // and its best child. For each node, it updates the weight with input delta and
 // back propagate the nodes' delta to its parents' delta. After scoring changes,
 // the best child is then updated along with the best descendant.
-<<<<<<< HEAD
-func (s *Store) applyWeightChanges(ctx context.Context, newBalances []uint64, delta []int) error {
-	ctx, span := trace.StartSpan(ctx, "protoArrayForkChoice.applyWeightChanges")
-=======
 func (s *Store) applyWeightChanges(
 	ctx context.Context, newBalances []uint64, delta []int,
 ) error {
 	_, span := trace.StartSpan(ctx, "protoArrayForkChoice.applyWeightChanges")
->>>>>>> 9b4d22c4
 	defer span.End()
 
 	// The length of the nodes can not be different than length of the delta.
