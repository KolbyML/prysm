package enginev1

import (
	"encoding/json"
	"math/big"
	"reflect"
	"strings"

	"github.com/ethereum/go-ethereum/common"
	"github.com/ethereum/go-ethereum/common/hexutil"
	gethtypes "github.com/ethereum/go-ethereum/core/types"
	"github.com/pkg/errors"
	fieldparams "github.com/prysmaticlabs/prysm/v3/config/fieldparams"
	types "github.com/prysmaticlabs/prysm/v3/consensus-types/primitives"
	"github.com/prysmaticlabs/prysm/v3/encoding/bytesutil"
	"github.com/prysmaticlabs/prysm/v3/runtime/version"
)

// PayloadIDBytes defines a custom type for Payload IDs used by the engine API
// client with proper JSON Marshal and Unmarshal methods to hex.
type PayloadIDBytes [8]byte

// MarshalJSON --
func (b PayloadIDBytes) MarshalJSON() ([]byte, error) {
	return json.Marshal(hexutil.Bytes(b[:]))
}

// ExecutionBlock is the response kind received by the eth_getBlockByHash and
// eth_getBlockByNumber endpoints via JSON-RPC.
type ExecutionBlock struct {
	Version int
	gethtypes.Header
	Hash            common.Hash              `json:"hash"`
	Transactions    []*gethtypes.Transaction `json:"transactions"`
	TotalDifficulty string                   `json:"totalDifficulty"`
	Withdrawals     []*Withdrawal            `json:"withdrawals"`
}

func (e *ExecutionBlock) MarshalJSON() ([]byte, error) {
	decoded := make(map[string]interface{})
	encodedHeader, err := e.Header.MarshalJSON()
	if err != nil {
		return nil, err
	}
	if err := json.Unmarshal(encodedHeader, &decoded); err != nil {
		return nil, err
	}
	decoded["hash"] = e.Hash.String()
	decoded["transactions"] = e.Transactions
	decoded["totalDifficulty"] = e.TotalDifficulty

	if e.Version == version.Capella {
		decoded["withdrawals"] = e.Withdrawals
	}

	return json.Marshal(decoded)
}

func (e *ExecutionBlock) UnmarshalJSON(enc []byte) error {
	type transactionsJson struct {
		Transactions []*gethtypes.Transaction `json:"transactions"`
	}
	type withdrawalsJson struct {
		Withdrawals []*withdrawalJSON `json:"withdrawals"`
	}

	if err := e.Header.UnmarshalJSON(enc); err != nil {
		return err
	}
	decoded := make(map[string]interface{})
	if err := json.Unmarshal(enc, &decoded); err != nil {
		return err
	}
	blockHashStr, ok := decoded["hash"].(string)
	if !ok {
		return errors.New("expected `hash` field in JSON response")
	}
	decodedHash, err := hexutil.Decode(blockHashStr)
	if err != nil {
		return err
	}
	e.Hash = common.BytesToHash(decodedHash)
	e.TotalDifficulty, ok = decoded["totalDifficulty"].(string)
	if !ok {
		return errors.New("expected `totalDifficulty` field in JSON response")
	}

	rawWithdrawals, ok := decoded["withdrawals"]
	if !ok || rawWithdrawals == nil {
		e.Version = version.Bellatrix
	} else {
		e.Version = version.Capella
		j := &withdrawalsJson{}
		if err := json.Unmarshal(enc, j); err != nil {
			return err
		}
		ws := make([]*Withdrawal, len(j.Withdrawals))
		for i, wj := range j.Withdrawals {
			ws[i], err = wj.ToWithdrawal()
			if err != nil {
				return err
			}
		}
		e.Withdrawals = ws
	}

	rawTxList, ok := decoded["transactions"]
	if !ok || rawTxList == nil {
		// Exit early if there are no transactions stored in the json payload.
		return nil
	}
	txsList, ok := rawTxList.([]interface{})
	if !ok {
		return errors.Errorf("expected transaction list to be of a slice interface type.")
	}
	for _, tx := range txsList {
		// If the transaction is just a hex string, do not attempt to
		// unmarshal into a full transaction object.
		if txItem, ok := tx.(string); ok && strings.HasPrefix(txItem, "0x") {
			return nil
		}
	}
	// If the block contains a list of transactions, we JSON unmarshal
	// them into a list of geth transaction objects.
	txJson := &transactionsJson{}
	if err := json.Unmarshal(enc, txJson); err != nil {
		return err
	}
	e.Transactions = txJson.Transactions
	return nil
}

// UnmarshalJSON --
func (b *PayloadIDBytes) UnmarshalJSON(enc []byte) error {
	var res [8]byte
	if err := hexutil.UnmarshalFixedJSON(reflect.TypeOf(b), enc, res[:]); err != nil {
		return err
	}
	*b = res
	return nil
}

type withdrawalJSON struct {
	Index     *hexutil.Uint64 `json:"index"`
	Validator *hexutil.Uint64 `json:"validatorIndex"`
	Address   *common.Address `json:"address"`
	Amount    *hexutil.Uint64 `json:"amount"`
}

func (j *withdrawalJSON) ToWithdrawal() (*Withdrawal, error) {
	w := &Withdrawal{}
	b, err := json.Marshal(j)
	if err != nil {
		return nil, err
	}
	if err := w.UnmarshalJSON(b); err != nil {
		return nil, err
	}
	return w, nil
}

func (w *Withdrawal) MarshalJSON() ([]byte, error) {
	index := hexutil.Uint64(w.Index)
	validatorIndex := hexutil.Uint64(w.ValidatorIndex)
	gwei := hexutil.Uint64(w.Amount)
	address := common.BytesToAddress(w.Address)
	return json.Marshal(withdrawalJSON{
		Index:     &index,
		Validator: &validatorIndex,
		Address:   &address,
		Amount:    &gwei,
	})
}

func (w *Withdrawal) UnmarshalJSON(enc []byte) error {
	dec := withdrawalJSON{}
	if err := json.Unmarshal(enc, &dec); err != nil {
		return err
	}
	if dec.Index == nil {
		return errors.New("missing withdrawal index")
	}
	if dec.Validator == nil {
		return errors.New("missing validator index")
	}
	if dec.Amount == nil {
		return errors.New("missing withdrawal amount")
	}
	if dec.Address == nil {
		return errors.New("missing execution address")
	}
	*w = Withdrawal{}
	w.Index = uint64(*dec.Index)
	w.ValidatorIndex = types.ValidatorIndex(*dec.Validator)
	w.Amount = uint64(*dec.Amount)
	w.Address = dec.Address.Bytes()
	return nil
}

type executionPayloadJSON struct {
	ParentHash    *common.Hash    `json:"parentHash"`
	FeeRecipient  *common.Address `json:"feeRecipient"`
	StateRoot     *common.Hash    `json:"stateRoot"`
	ReceiptsRoot  *common.Hash    `json:"receiptsRoot"`
	LogsBloom     *hexutil.Bytes  `json:"logsBloom"`
	PrevRandao    *common.Hash    `json:"prevRandao"`
	BlockNumber   *hexutil.Uint64 `json:"blockNumber"`
	GasLimit      *hexutil.Uint64 `json:"gasLimit"`
	GasUsed       *hexutil.Uint64 `json:"gasUsed"`
	Timestamp     *hexutil.Uint64 `json:"timestamp"`
	ExtraData     hexutil.Bytes   `json:"extraData"`
	BaseFeePerGas string          `json:"baseFeePerGas"`
	BlockHash     *common.Hash    `json:"blockHash"`
	Transactions  []hexutil.Bytes `json:"transactions"`
}

<<<<<<< HEAD
type getPayloadV2ResponseJson struct {
	ExecutionPayload *executionPayloadCapellaJSON `json:"executionPayload"`
	BlockValue       string                       `json:"blockValue"`
}

type executionPayloadCapellaJSON struct {
=======
type GetPayloadV2ResponseJson struct {
	ExecutionPayload *ExecutionPayloadCapellaJSON `json:"executionPayload"`
	BlockValue       string                       `json:"blockValue"`
}

type ExecutionPayloadCapellaJSON struct {
>>>>>>> 79d6ce45
	ParentHash    *common.Hash    `json:"parentHash"`
	FeeRecipient  *common.Address `json:"feeRecipient"`
	StateRoot     *common.Hash    `json:"stateRoot"`
	ReceiptsRoot  *common.Hash    `json:"receiptsRoot"`
	LogsBloom     *hexutil.Bytes  `json:"logsBloom"`
	PrevRandao    *common.Hash    `json:"prevRandao"`
	BlockNumber   *hexutil.Uint64 `json:"blockNumber"`
	GasLimit      *hexutil.Uint64 `json:"gasLimit"`
	GasUsed       *hexutil.Uint64 `json:"gasUsed"`
	Timestamp     *hexutil.Uint64 `json:"timestamp"`
	ExtraData     hexutil.Bytes   `json:"extraData"`
	BaseFeePerGas string          `json:"baseFeePerGas"`
	BlockHash     *common.Hash    `json:"blockHash"`
	Transactions  []hexutil.Bytes `json:"transactions"`
	Withdrawals   []*Withdrawal   `json:"withdrawals"`
}

// MarshalJSON --
func (e *ExecutionPayload) MarshalJSON() ([]byte, error) {
	transactions := make([]hexutil.Bytes, len(e.Transactions))
	for i, tx := range e.Transactions {
		transactions[i] = tx
	}
	baseFee := bytesutil.LittleEndianBytesToBigInt(e.BaseFeePerGas)
	baseFeeHex := hexutil.EncodeBig(baseFee)
	pHash := common.BytesToHash(e.ParentHash)
	sRoot := common.BytesToHash(e.StateRoot)
	recRoot := common.BytesToHash(e.ReceiptsRoot)
	prevRan := common.BytesToHash(e.PrevRandao)
	bHash := common.BytesToHash(e.BlockHash)
	blockNum := hexutil.Uint64(e.BlockNumber)
	gasLimit := hexutil.Uint64(e.GasLimit)
	gasUsed := hexutil.Uint64(e.GasUsed)
	timeStamp := hexutil.Uint64(e.Timestamp)
	recipient := common.BytesToAddress(e.FeeRecipient)
	logsBloom := hexutil.Bytes(e.LogsBloom)
	return json.Marshal(executionPayloadJSON{
		ParentHash:    &pHash,
		FeeRecipient:  &recipient,
		StateRoot:     &sRoot,
		ReceiptsRoot:  &recRoot,
		LogsBloom:     &logsBloom,
		PrevRandao:    &prevRan,
		BlockNumber:   &blockNum,
		GasLimit:      &gasLimit,
		GasUsed:       &gasUsed,
		Timestamp:     &timeStamp,
		ExtraData:     e.ExtraData,
		BaseFeePerGas: baseFeeHex,
		BlockHash:     &bHash,
		Transactions:  transactions,
	})
}

// MarshalJSON --
func (e *ExecutionPayloadCapella) MarshalJSON() ([]byte, error) {
	transactions := make([]hexutil.Bytes, len(e.Transactions))
	for i, tx := range e.Transactions {
		transactions[i] = tx
	}
	baseFee := new(big.Int).SetBytes(bytesutil.ReverseByteOrder(e.BaseFeePerGas))
	baseFeeHex := hexutil.EncodeBig(baseFee)
	pHash := common.BytesToHash(e.ParentHash)
	sRoot := common.BytesToHash(e.StateRoot)
	recRoot := common.BytesToHash(e.ReceiptsRoot)
	prevRan := common.BytesToHash(e.PrevRandao)
	bHash := common.BytesToHash(e.BlockHash)
	blockNum := hexutil.Uint64(e.BlockNumber)
	gasLimit := hexutil.Uint64(e.GasLimit)
	gasUsed := hexutil.Uint64(e.GasUsed)
	timeStamp := hexutil.Uint64(e.Timestamp)
	recipient := common.BytesToAddress(e.FeeRecipient)
	logsBloom := hexutil.Bytes(e.LogsBloom)
	if e.Withdrawals == nil {
		e.Withdrawals = make([]*Withdrawal, 0)
	}
<<<<<<< HEAD
	return json.Marshal(executionPayloadCapellaJSON{
=======
	return json.Marshal(ExecutionPayloadCapellaJSON{
>>>>>>> 79d6ce45
		ParentHash:    &pHash,
		FeeRecipient:  &recipient,
		StateRoot:     &sRoot,
		ReceiptsRoot:  &recRoot,
		LogsBloom:     &logsBloom,
		PrevRandao:    &prevRan,
		BlockNumber:   &blockNum,
		GasLimit:      &gasLimit,
		GasUsed:       &gasUsed,
		Timestamp:     &timeStamp,
		ExtraData:     e.ExtraData,
		BaseFeePerGas: baseFeeHex,
		BlockHash:     &bHash,
		Transactions:  transactions,
		Withdrawals:   e.Withdrawals,
	})
}

// UnmarshalJSON --
func (e *ExecutionPayload) UnmarshalJSON(enc []byte) error {
	dec := executionPayloadJSON{}
	if err := json.Unmarshal(enc, &dec); err != nil {
		return err
	}

	if dec.ParentHash == nil {
		return errors.New("missing required field 'parentHash' for ExecutionPayload")
	}
	if dec.FeeRecipient == nil {
		return errors.New("missing required field 'feeRecipient' for ExecutionPayload")
	}
	if dec.StateRoot == nil {
		return errors.New("missing required field 'stateRoot' for ExecutionPayload")
	}
	if dec.ReceiptsRoot == nil {
		return errors.New("missing required field 'receiptsRoot' for ExecutableDataV1")
	}

	if dec.LogsBloom == nil {
		return errors.New("missing required field 'logsBloom' for ExecutionPayload")
	}
	if dec.PrevRandao == nil {
		return errors.New("missing required field 'prevRandao' for ExecutionPayload")
	}
	if dec.ExtraData == nil {
		return errors.New("missing required field 'extraData' for ExecutionPayload")
	}
	if dec.BlockHash == nil {
		return errors.New("missing required field 'blockHash' for ExecutionPayload")
	}
	if dec.Transactions == nil {
		return errors.New("missing required field 'transactions' for ExecutionPayload")
	}
	if dec.BlockNumber == nil {
		return errors.New("missing required field 'blockNumber' for ExecutionPayload")
	}
	if dec.Timestamp == nil {
		return errors.New("missing required field 'timestamp' for ExecutionPayload")
	}
	if dec.GasUsed == nil {
		return errors.New("missing required field 'gasUsed' for ExecutionPayload")
	}
	if dec.GasLimit == nil {
		return errors.New("missing required field 'gasLimit' for ExecutionPayload")
	}
	*e = ExecutionPayload{}
	e.ParentHash = dec.ParentHash.Bytes()
	e.FeeRecipient = dec.FeeRecipient.Bytes()
	e.StateRoot = dec.StateRoot.Bytes()
	e.ReceiptsRoot = dec.ReceiptsRoot.Bytes()
	e.LogsBloom = *dec.LogsBloom
	e.PrevRandao = dec.PrevRandao.Bytes()
	e.BlockNumber = uint64(*dec.BlockNumber)
	e.GasLimit = uint64(*dec.GasLimit)
	e.GasUsed = uint64(*dec.GasUsed)
	e.Timestamp = uint64(*dec.Timestamp)
	e.ExtraData = dec.ExtraData
	baseFee, err := hexutil.DecodeBig(dec.BaseFeePerGas)
	if err != nil {
		return err
	}
	e.BaseFeePerGas = bytesutil.PadTo(bytesutil.ReverseByteOrder(baseFee.Bytes()), fieldparams.RootLength)
	e.BlockHash = dec.BlockHash.Bytes()
	transactions := make([][]byte, len(dec.Transactions))
	for i, tx := range dec.Transactions {
		transactions[i] = tx
	}
	e.Transactions = transactions
	return nil
}

// UnmarshalJSON --
func (e *ExecutionPayloadCapella) UnmarshalJSON(enc []byte) error {
<<<<<<< HEAD
	dec := getPayloadV2ResponseJson{}
=======
	dec := GetPayloadV2ResponseJson{}
>>>>>>> 79d6ce45
	if err := json.Unmarshal(enc, &dec); err != nil {
		return err
	}

	if dec.ExecutionPayload.ParentHash == nil {
		return errors.New("missing required field 'parentHash' for ExecutionPayload")
	}
	if dec.ExecutionPayload.FeeRecipient == nil {
		return errors.New("missing required field 'feeRecipient' for ExecutionPayload")
	}
	if dec.ExecutionPayload.StateRoot == nil {
		return errors.New("missing required field 'stateRoot' for ExecutionPayload")
	}
	if dec.ExecutionPayload.ReceiptsRoot == nil {
		return errors.New("missing required field 'receiptsRoot' for ExecutableDataV1")
	}
	if dec.ExecutionPayload.LogsBloom == nil {
		return errors.New("missing required field 'logsBloom' for ExecutionPayload")
	}
	if dec.ExecutionPayload.PrevRandao == nil {
		return errors.New("missing required field 'prevRandao' for ExecutionPayload")
	}
	if dec.ExecutionPayload.ExtraData == nil {
		return errors.New("missing required field 'extraData' for ExecutionPayload")
	}
	if dec.ExecutionPayload.BlockHash == nil {
		return errors.New("missing required field 'blockHash' for ExecutionPayload")
	}
	if dec.ExecutionPayload.Transactions == nil {
		return errors.New("missing required field 'transactions' for ExecutionPayload")
	}
	if dec.ExecutionPayload.BlockNumber == nil {
		return errors.New("missing required field 'blockNumber' for ExecutionPayload")
	}
	if dec.ExecutionPayload.Timestamp == nil {
		return errors.New("missing required field 'timestamp' for ExecutionPayload")
	}
	if dec.ExecutionPayload.GasUsed == nil {
		return errors.New("missing required field 'gasUsed' for ExecutionPayload")
	}
	if dec.ExecutionPayload.GasLimit == nil {
		return errors.New("missing required field 'gasLimit' for ExecutionPayload")
	}

	*e = ExecutionPayloadCapella{}
	e.ParentHash = dec.ExecutionPayload.ParentHash.Bytes()
	e.FeeRecipient = dec.ExecutionPayload.FeeRecipient.Bytes()
	e.StateRoot = dec.ExecutionPayload.StateRoot.Bytes()
	e.ReceiptsRoot = dec.ExecutionPayload.ReceiptsRoot.Bytes()
	e.LogsBloom = *dec.ExecutionPayload.LogsBloom
	e.PrevRandao = dec.ExecutionPayload.PrevRandao.Bytes()
	e.BlockNumber = uint64(*dec.ExecutionPayload.BlockNumber)
	e.GasLimit = uint64(*dec.ExecutionPayload.GasLimit)
	e.GasUsed = uint64(*dec.ExecutionPayload.GasUsed)
	e.Timestamp = uint64(*dec.ExecutionPayload.Timestamp)
	e.ExtraData = dec.ExecutionPayload.ExtraData
	baseFee, err := hexutil.DecodeBig(dec.ExecutionPayload.BaseFeePerGas)
	if err != nil {
		return err
	}
	e.BaseFeePerGas = bytesutil.PadTo(bytesutil.ReverseByteOrder(baseFee.Bytes()), fieldparams.RootLength)
	e.BlockHash = dec.ExecutionPayload.BlockHash.Bytes()
	transactions := make([][]byte, len(dec.ExecutionPayload.Transactions))
	for i, tx := range dec.ExecutionPayload.Transactions {
		transactions[i] = tx
	}
	e.Transactions = transactions
	if dec.ExecutionPayload.Withdrawals == nil {
		dec.ExecutionPayload.Withdrawals = make([]*Withdrawal, 0)
	}
	e.Withdrawals = dec.ExecutionPayload.Withdrawals
	return nil
}

type payloadAttributesJSON struct {
	Timestamp             hexutil.Uint64 `json:"timestamp"`
	PrevRandao            hexutil.Bytes  `json:"prevRandao"`
	SuggestedFeeRecipient hexutil.Bytes  `json:"suggestedFeeRecipient"`
}

type payloadAttributesV2JSON struct {
	Timestamp             hexutil.Uint64 `json:"timestamp"`
	PrevRandao            hexutil.Bytes  `json:"prevRandao"`
	SuggestedFeeRecipient hexutil.Bytes  `json:"suggestedFeeRecipient"`
	Withdrawals           []*Withdrawal  `json:"withdrawals"`
}

// MarshalJSON --
func (p *PayloadAttributes) MarshalJSON() ([]byte, error) {
	return json.Marshal(payloadAttributesJSON{
		Timestamp:             hexutil.Uint64(p.Timestamp),
		PrevRandao:            p.PrevRandao,
		SuggestedFeeRecipient: p.SuggestedFeeRecipient,
	})
}

// MarshalJSON --
func (p *PayloadAttributesV2) MarshalJSON() ([]byte, error) {
	return json.Marshal(payloadAttributesV2JSON{
		Timestamp:             hexutil.Uint64(p.Timestamp),
		PrevRandao:            p.PrevRandao,
		SuggestedFeeRecipient: p.SuggestedFeeRecipient,
		Withdrawals:           p.Withdrawals,
	})
}

// UnmarshalJSON --
func (p *PayloadAttributes) UnmarshalJSON(enc []byte) error {
	dec := payloadAttributesJSON{}
	if err := json.Unmarshal(enc, &dec); err != nil {
		return err
	}
	*p = PayloadAttributes{}
	p.Timestamp = uint64(dec.Timestamp)
	p.PrevRandao = dec.PrevRandao
	p.SuggestedFeeRecipient = dec.SuggestedFeeRecipient
	return nil
}

func (p *PayloadAttributesV2) UnmarshalJSON(enc []byte) error {
	dec := payloadAttributesV2JSON{}
	if err := json.Unmarshal(enc, &dec); err != nil {
		return err
	}
	*p = PayloadAttributesV2{}
	p.Timestamp = uint64(dec.Timestamp)
	p.PrevRandao = dec.PrevRandao
	p.SuggestedFeeRecipient = dec.SuggestedFeeRecipient
	p.Withdrawals = dec.Withdrawals
	return nil
}

type payloadStatusJSON struct {
	LatestValidHash *common.Hash `json:"latestValidHash"`
	Status          string       `json:"status"`
	ValidationError *string      `json:"validationError"`
}

// MarshalJSON --
func (p *PayloadStatus) MarshalJSON() ([]byte, error) {
	var latestHash *common.Hash
	if p.LatestValidHash != nil {
		hash := common.Hash(bytesutil.ToBytes32(p.LatestValidHash))
		latestHash = &hash
	}
	return json.Marshal(payloadStatusJSON{
		LatestValidHash: latestHash,
		Status:          p.Status.String(),
		ValidationError: &p.ValidationError,
	})
}

// UnmarshalJSON --
func (p *PayloadStatus) UnmarshalJSON(enc []byte) error {
	dec := payloadStatusJSON{}
	if err := json.Unmarshal(enc, &dec); err != nil {
		return err
	}
	*p = PayloadStatus{}
	if dec.LatestValidHash != nil {
		p.LatestValidHash = dec.LatestValidHash[:]
	}
	p.Status = PayloadStatus_Status(PayloadStatus_Status_value[dec.Status])
	if dec.ValidationError != nil {
		p.ValidationError = *dec.ValidationError
	}
	return nil
}

type transitionConfigurationJSON struct {
	TerminalTotalDifficulty *hexutil.Big   `json:"terminalTotalDifficulty"`
	TerminalBlockHash       common.Hash    `json:"terminalBlockHash"`
	TerminalBlockNumber     hexutil.Uint64 `json:"terminalBlockNumber"`
}

// MarshalJSON --
func (t *TransitionConfiguration) MarshalJSON() ([]byte, error) {
	num := new(big.Int).SetBytes(t.TerminalBlockNumber)
	var hexNum *hexutil.Big
	if t.TerminalTotalDifficulty != "" {
		ttdNum, err := hexutil.DecodeBig(t.TerminalTotalDifficulty)
		if err != nil {
			return nil, err
		}
		bHex := hexutil.Big(*ttdNum)
		hexNum = &bHex
	}
	if len(t.TerminalBlockHash) != fieldparams.RootLength {
		return nil, errors.Errorf("terminal block hash is of the wrong length: %d", len(t.TerminalBlockHash))
	}
	return json.Marshal(transitionConfigurationJSON{
		TerminalTotalDifficulty: hexNum,
		TerminalBlockHash:       *(*[32]byte)(t.TerminalBlockHash),
		TerminalBlockNumber:     hexutil.Uint64(num.Uint64()),
	})
}

// UnmarshalJSON --
func (t *TransitionConfiguration) UnmarshalJSON(enc []byte) error {
	dec := transitionConfigurationJSON{}
	if err := json.Unmarshal(enc, &dec); err != nil {
		return err
	}
	*t = TransitionConfiguration{}
	num := big.NewInt(int64(dec.TerminalBlockNumber))
	if dec.TerminalTotalDifficulty != nil {
		t.TerminalTotalDifficulty = dec.TerminalTotalDifficulty.String()
	}
	t.TerminalBlockHash = dec.TerminalBlockHash[:]
	t.TerminalBlockNumber = num.Bytes()
	return nil
}

type forkchoiceStateJSON struct {
	HeadBlockHash      hexutil.Bytes `json:"headBlockHash"`
	SafeBlockHash      hexutil.Bytes `json:"safeBlockHash"`
	FinalizedBlockHash hexutil.Bytes `json:"finalizedBlockHash"`
}

// MarshalJSON --
func (f *ForkchoiceState) MarshalJSON() ([]byte, error) {
	return json.Marshal(forkchoiceStateJSON{
		HeadBlockHash:      f.HeadBlockHash,
		SafeBlockHash:      f.SafeBlockHash,
		FinalizedBlockHash: f.FinalizedBlockHash,
	})
}

// UnmarshalJSON --
func (f *ForkchoiceState) UnmarshalJSON(enc []byte) error {
	dec := forkchoiceStateJSON{}
	if err := json.Unmarshal(enc, &dec); err != nil {
		return err
	}
	*f = ForkchoiceState{}
	f.HeadBlockHash = dec.HeadBlockHash
	f.SafeBlockHash = dec.SafeBlockHash
	f.FinalizedBlockHash = dec.FinalizedBlockHash
	return nil
}<|MERGE_RESOLUTION|>--- conflicted
+++ resolved
@@ -214,21 +214,35 @@
 	Transactions  []hexutil.Bytes `json:"transactions"`
 }
 
-<<<<<<< HEAD
+type GetPayloadV2ResponseJson struct {
+	ExecutionPayload *ExecutionPayloadCapellaJSON `json:"executionPayload"`
+	BlockValue       string                       `json:"blockValue"`
+}
+
+type ExecutionPayloadCapellaJSON struct {
+	ParentHash    *common.Hash    `json:"parentHash"`
+	FeeRecipient  *common.Address `json:"feeRecipient"`
+	StateRoot     *common.Hash    `json:"stateRoot"`
+	ReceiptsRoot  *common.Hash    `json:"receiptsRoot"`
+	LogsBloom     *hexutil.Bytes  `json:"logsBloom"`
+	PrevRandao    *common.Hash    `json:"prevRandao"`
+	BlockNumber   *hexutil.Uint64 `json:"blockNumber"`
+	GasLimit      *hexutil.Uint64 `json:"gasLimit"`
+	GasUsed       *hexutil.Uint64 `json:"gasUsed"`
+	Timestamp     *hexutil.Uint64 `json:"timestamp"`
+	ExtraData     hexutil.Bytes   `json:"extraData"`
+	BaseFeePerGas string          `json:"baseFeePerGas"`
+	BlockHash     *common.Hash    `json:"blockHash"`
+	Transactions  []hexutil.Bytes `json:"transactions"`
+	Withdrawals   []*Withdrawal   `json:"withdrawals"`
+}
+
 type getPayloadV2ResponseJson struct {
 	ExecutionPayload *executionPayloadCapellaJSON `json:"executionPayload"`
 	BlockValue       string                       `json:"blockValue"`
 }
 
 type executionPayloadCapellaJSON struct {
-=======
-type GetPayloadV2ResponseJson struct {
-	ExecutionPayload *ExecutionPayloadCapellaJSON `json:"executionPayload"`
-	BlockValue       string                       `json:"blockValue"`
-}
-
-type ExecutionPayloadCapellaJSON struct {
->>>>>>> 79d6ce45
 	ParentHash    *common.Hash    `json:"parentHash"`
 	FeeRecipient  *common.Address `json:"feeRecipient"`
 	StateRoot     *common.Hash    `json:"stateRoot"`
@@ -305,11 +319,7 @@
 	if e.Withdrawals == nil {
 		e.Withdrawals = make([]*Withdrawal, 0)
 	}
-<<<<<<< HEAD
-	return json.Marshal(executionPayloadCapellaJSON{
-=======
 	return json.Marshal(ExecutionPayloadCapellaJSON{
->>>>>>> 79d6ce45
 		ParentHash:    &pHash,
 		FeeRecipient:  &recipient,
 		StateRoot:     &sRoot,
@@ -403,11 +413,7 @@
 
 // UnmarshalJSON --
 func (e *ExecutionPayloadCapella) UnmarshalJSON(enc []byte) error {
-<<<<<<< HEAD
-	dec := getPayloadV2ResponseJson{}
-=======
 	dec := GetPayloadV2ResponseJson{}
->>>>>>> 79d6ce45
 	if err := json.Unmarshal(enc, &dec); err != nil {
 		return err
 	}
