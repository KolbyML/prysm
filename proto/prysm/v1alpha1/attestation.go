package eth

import (
	"fmt"

	"github.com/pkg/errors"
	ssz "github.com/prysmaticlabs/fastssz"
	"github.com/prysmaticlabs/go-bitfield"
	"github.com/prysmaticlabs/prysm/v5/consensus-types/primitives"
	"github.com/prysmaticlabs/prysm/v5/encoding/bytesutil"
	"github.com/prysmaticlabs/prysm/v5/runtime/version"
	"google.golang.org/protobuf/proto"
)

// Att defines common functionality for all attestation types.
type Att interface {
	proto.Message
	ssz.Marshaler
	ssz.Unmarshaler
	ssz.HashRoot
	Version() int
	IsNil() bool
	IsAggregated() bool
	Clone() Att
	GetAggregationBits() bitfield.Bitlist
	GetData() *AttestationData
	CommitteeBitsVal() bitfield.Bitfield
	GetSignature() []byte
<<<<<<< HEAD
	SetSignature(sig []byte)
=======
	GetCommitteeIndex() (primitives.CommitteeIndex, error)
>>>>>>> 2e291645
}

// IndexedAtt defines common functionality for all indexed attestation types.
type IndexedAtt interface {
	proto.Message
	ssz.Marshaler
	ssz.Unmarshaler
	ssz.HashRoot
	Version() int
	GetAttestingIndices() []uint64
	GetData() *AttestationData
	GetSignature() []byte
}

// SignedAggregateAttAndProof defines common functionality for all signed aggregate attestation types.
type SignedAggregateAttAndProof interface {
	proto.Message
	ssz.Marshaler
	ssz.Unmarshaler
	ssz.HashRoot
	Version() int
	AggregateAttestationAndProof() AggregateAttAndProof
	GetSignature() []byte
}

// AggregateAttAndProof defines common functionality for all aggregate attestation types.
type AggregateAttAndProof interface {
	proto.Message
	ssz.Marshaler
	ssz.Unmarshaler
	ssz.HashRoot
	Version() int
	GetAggregatorIndex() primitives.ValidatorIndex
	AggregateVal() Att
	GetSelectionProof() []byte
}

// AttSlashing defines common functionality for all attestation slashing types.
type AttSlashing interface {
	proto.Message
	ssz.Marshaler
	ssz.Unmarshaler
	ssz.HashRoot
	Version() int
	FirstAttestation() IndexedAtt
	SecondAttestation() IndexedAtt
}

// Copy --
func (cp *Checkpoint) Copy() *Checkpoint {
	if cp == nil {
		return nil
	}
	return &Checkpoint{
		Epoch: cp.Epoch,
		Root:  bytesutil.SafeCopyBytes(cp.Root),
	}
}

// Copy --
func (attData *AttestationData) Copy() *AttestationData {
	if attData == nil {
		return nil
	}
	return &AttestationData{
		Slot:            attData.Slot,
		CommitteeIndex:  attData.CommitteeIndex,
		BeaconBlockRoot: bytesutil.SafeCopyBytes(attData.BeaconBlockRoot),
		Source:          attData.Source.Copy(),
		Target:          attData.Target.Copy(),
	}
}

// Version --
func (a *Attestation) Version() int {
	return version.Phase0
}

// IsNil --
func (a *Attestation) IsNil() bool {
	return a == nil ||
		a.Data == nil ||
		a.Data.Source == nil ||
		a.Data.Target == nil ||
		a.AggregationBits == nil
}

// IsAggregated --
func (a *Attestation) IsAggregated() bool {
	return a.AggregationBits.Count() > 1
}

// Clone --
func (a *Attestation) Clone() Att {
	return a.Copy()
}

// Copy --
func (att *Attestation) Copy() *Attestation {
	if att == nil {
		return nil
	}
	return &Attestation{
		AggregationBits: bytesutil.SafeCopyBytes(att.AggregationBits),
		Data:            att.Data.Copy(),
		Signature:       bytesutil.SafeCopyBytes(att.Signature),
	}
}

// CommitteeBitsVal --
func (a *Attestation) CommitteeBitsVal() bitfield.Bitfield {
	cb := primitives.NewAttestationCommitteeBits()
	cb.SetBitAt(uint64(a.Data.CommitteeIndex), true)
	return cb
}

<<<<<<< HEAD
// SetSignature --
func (a *Attestation) SetSignature(sig []byte) {
	a.Signature = sig
=======
// GetCommitteeIndex --
func (a *Attestation) GetCommitteeIndex() (primitives.CommitteeIndex, error) {
	if a == nil || a.Data == nil {
		return 0, errors.New("nil attestation data")
	}
	return a.Data.CommitteeIndex, nil
>>>>>>> 2e291645
}

// Version --
func (a *PendingAttestation) Version() int {
	return version.Phase0
}

// IsNil --
func (a *PendingAttestation) IsNil() bool {
	return a == nil ||
		a.Data == nil ||
		a.Data.Source == nil ||
		a.Data.Target == nil ||
		a.AggregationBits == nil
}

// IsAggregated --
func (a *PendingAttestation) IsAggregated() bool {
	return a.AggregationBits.Count() > 1
}

// Clone --
func (a *PendingAttestation) Clone() Att {
	return a.Copy()
}

// Copy --
func (a *PendingAttestation) Copy() *PendingAttestation {
	if a == nil {
		return nil
	}
	return &PendingAttestation{
		AggregationBits: bytesutil.SafeCopyBytes(a.AggregationBits),
		Data:            a.Data.Copy(),
		InclusionDelay:  a.InclusionDelay,
		ProposerIndex:   a.ProposerIndex,
	}
}

// CommitteeBitsVal --
func (a *PendingAttestation) CommitteeBitsVal() bitfield.Bitfield {
	return nil
}

// GetSignature --
func (a *PendingAttestation) GetSignature() []byte {
	return nil
}

<<<<<<< HEAD
// SetSignature --
func (a *PendingAttestation) SetSignature(_ []byte) {}
=======
// GetCommitteeIndex --
func (a *PendingAttestation) GetCommitteeIndex() (primitives.CommitteeIndex, error) {
	if a == nil || a.Data == nil {
		return 0, errors.New("nil attestation data")
	}
	return a.Data.CommitteeIndex, nil
}
>>>>>>> 2e291645

// Version --
func (a *AttestationElectra) Version() int {
	return version.Electra
}

// IsNil --
func (a *AttestationElectra) IsNil() bool {
	return a == nil ||
		a.Data == nil ||
		a.Data.Source == nil ||
		a.Data.Target == nil ||
		a.AggregationBits == nil ||
		a.CommitteeBits == nil
}

// IsAggregated --
func (a *AttestationElectra) IsAggregated() bool {
	return a.AggregationBits.Count() > 1
}

// Clone --
func (a *AttestationElectra) Clone() Att {
	return a.Copy()
}

// Copy --
func (att *AttestationElectra) Copy() *AttestationElectra {
	if att == nil {
		return nil
	}
	return &AttestationElectra{
		AggregationBits: bytesutil.SafeCopyBytes(att.AggregationBits),
		CommitteeBits:   bytesutil.SafeCopyBytes(att.CommitteeBits),
		Data:            att.Data.Copy(),
		Signature:       bytesutil.SafeCopyBytes(att.Signature),
	}
}

// CommitteeBitsVal --
func (a *AttestationElectra) CommitteeBitsVal() bitfield.Bitfield {
	return a.CommitteeBits
}

<<<<<<< HEAD
// SetSignature --
func (a *AttestationElectra) SetSignature(sig []byte) {
	a.Signature = sig
=======
// GetCommitteeIndex --
func (a *AttestationElectra) GetCommitteeIndex() (primitives.CommitteeIndex, error) {
	if a == nil || a.Data == nil {
		return 0, errors.New("nil attestation data")
	}
	if len(a.CommitteeBits) == 0 {
		return 0, errors.New("no committee bits found in attestation")
	}
	if a.Data.CommitteeIndex != 0 {
		return 0, fmt.Errorf("attestation data's committee index must be 0 but was %d", a.Data.CommitteeIndex)
	}
	indices := a.CommitteeBits.BitIndices()
	if len(indices) != 1 {
		return 0, fmt.Errorf("exactly 1 committee index must be set but %d were set", len(indices))
	}
	return primitives.CommitteeIndex(uint64(indices[0])), nil
>>>>>>> 2e291645
}

// Version --
func (a *IndexedAttestation) Version() int {
	return version.Phase0
}

// Version --
func (a *IndexedAttestationElectra) Version() int {
	return version.Electra
}

// Copy --
func (indexedAtt *IndexedAttestation) Copy() *IndexedAttestation {
	var indices []uint64
	if indexedAtt == nil {
		return nil
	} else if indexedAtt.AttestingIndices != nil {
		indices = make([]uint64, len(indexedAtt.AttestingIndices))
		copy(indices, indexedAtt.AttestingIndices)
	}
	return &IndexedAttestation{
		AttestingIndices: indices,
		Data:             indexedAtt.Data.Copy(),
		Signature:        bytesutil.SafeCopyBytes(indexedAtt.Signature),
	}
}

// Copy --
func (indexedAtt *IndexedAttestationElectra) Copy() *IndexedAttestationElectra {
	var indices []uint64
	if indexedAtt == nil {
		return nil
	} else if indexedAtt.AttestingIndices != nil {
		indices = make([]uint64, len(indexedAtt.AttestingIndices))
		copy(indices, indexedAtt.AttestingIndices)
	}
	return &IndexedAttestationElectra{
		AttestingIndices: indices,
		Data:             indexedAtt.Data.Copy(),
		Signature:        bytesutil.SafeCopyBytes(indexedAtt.Signature),
	}
}

// Version --
func (a *AttesterSlashing) Version() int {
	return version.Phase0
}

// FirstAttestation --
func (a *AttesterSlashing) FirstAttestation() IndexedAtt {
	return a.Attestation_1
}

// SecondAttestation --
func (a *AttesterSlashing) SecondAttestation() IndexedAtt {
	return a.Attestation_2
}

// Version --
func (a *AttesterSlashingElectra) Version() int {
	return version.Electra
}

// FirstAttestation --
func (a *AttesterSlashingElectra) FirstAttestation() IndexedAtt {
	return a.Attestation_1
}

// SecondAttestation --
func (a *AttesterSlashingElectra) SecondAttestation() IndexedAtt {
	return a.Attestation_2
}

func (a *AttesterSlashing) Copy() *AttesterSlashing {
	if a == nil {
		return nil
	}
	return &AttesterSlashing{
		Attestation_1: a.Attestation_1.Copy(),
		Attestation_2: a.Attestation_2.Copy(),
	}
}

// Copy --
func (a *AttesterSlashingElectra) Copy() *AttesterSlashingElectra {
	if a == nil {
		return nil
	}
	return &AttesterSlashingElectra{
		Attestation_1: a.Attestation_1.Copy(),
		Attestation_2: a.Attestation_2.Copy(),
	}
}

// Version --
func (a *AggregateAttestationAndProof) Version() int {
	return version.Phase0
}

// AggregateVal --
func (a *AggregateAttestationAndProof) AggregateVal() Att {
	return a.Aggregate
}

// Version --
func (a *AggregateAttestationAndProofElectra) Version() int {
	return version.Electra
}

// AggregateVal --
func (a *AggregateAttestationAndProofElectra) AggregateVal() Att {
	return a.Aggregate
}

// Version --
func (a *SignedAggregateAttestationAndProof) Version() int {
	return version.Phase0
}

// AggregateAttestationAndProof --
func (a *SignedAggregateAttestationAndProof) AggregateAttestationAndProof() AggregateAttAndProof {
	return a.Message
}

// Version --
func (a *SignedAggregateAttestationAndProofElectra) Version() int {
	return version.Electra
}

// AggregateAttestationAndProof --
func (a *SignedAggregateAttestationAndProofElectra) AggregateAttestationAndProof() AggregateAttAndProof {
	return a.Message
}<|MERGE_RESOLUTION|>--- conflicted
+++ resolved
@@ -26,11 +26,8 @@
 	GetData() *AttestationData
 	CommitteeBitsVal() bitfield.Bitfield
 	GetSignature() []byte
-<<<<<<< HEAD
 	SetSignature(sig []byte)
-=======
 	GetCommitteeIndex() (primitives.CommitteeIndex, error)
->>>>>>> 2e291645
 }
 
 // IndexedAtt defines common functionality for all indexed attestation types.
@@ -147,18 +144,17 @@
 	return cb
 }
 
-<<<<<<< HEAD
 // SetSignature --
 func (a *Attestation) SetSignature(sig []byte) {
 	a.Signature = sig
-=======
+}
+
 // GetCommitteeIndex --
 func (a *Attestation) GetCommitteeIndex() (primitives.CommitteeIndex, error) {
 	if a == nil || a.Data == nil {
 		return 0, errors.New("nil attestation data")
 	}
 	return a.Data.CommitteeIndex, nil
->>>>>>> 2e291645
 }
 
 // Version --
@@ -208,10 +204,9 @@
 	return nil
 }
 
-<<<<<<< HEAD
 // SetSignature --
 func (a *PendingAttestation) SetSignature(_ []byte) {}
-=======
+
 // GetCommitteeIndex --
 func (a *PendingAttestation) GetCommitteeIndex() (primitives.CommitteeIndex, error) {
 	if a == nil || a.Data == nil {
@@ -219,7 +214,6 @@
 	}
 	return a.Data.CommitteeIndex, nil
 }
->>>>>>> 2e291645
 
 // Version --
 func (a *AttestationElectra) Version() int {
@@ -264,11 +258,11 @@
 	return a.CommitteeBits
 }
 
-<<<<<<< HEAD
 // SetSignature --
 func (a *AttestationElectra) SetSignature(sig []byte) {
 	a.Signature = sig
-=======
+}
+
 // GetCommitteeIndex --
 func (a *AttestationElectra) GetCommitteeIndex() (primitives.CommitteeIndex, error) {
 	if a == nil || a.Data == nil {
@@ -285,7 +279,6 @@
 		return 0, fmt.Errorf("exactly 1 committee index must be set but %d were set", len(indices))
 	}
 	return primitives.CommitteeIndex(uint64(indices[0])), nil
->>>>>>> 2e291645
 }
 
 // Version --
