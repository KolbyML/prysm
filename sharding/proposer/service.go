--- conflicted
+++ resolved
@@ -14,12 +14,9 @@
 	"github.com/ethereum/go-ethereum/log"
 	"github.com/ethereum/go-ethereum/sharding"
 	"github.com/ethereum/go-ethereum/sharding/mainchain"
-<<<<<<< HEAD
 	"github.com/ethereum/go-ethereum/sharding/p2p"
 	"github.com/ethereum/go-ethereum/sharding/txpool"
-=======
 	"github.com/ethereum/go-ethereum/sharding/params"
->>>>>>> 6889eedc
 )
 
 // Proposer holds functionality required to run a collation proposer
@@ -37,13 +34,8 @@
 // NewProposer creates a struct instance of a proposer service.
 // It will have access to a mainchain client, a p2p network,
 // and a shard transaction pool.
-<<<<<<< HEAD
-func NewProposer(client *mainchain.SMCClient, p2p *p2p.Server, txpool *txpool.TXPool, shardChainDb ethdb.Database, shardID int) (*Proposer, error) {
-	return &Proposer{client, p2p, txpool, shardChainDb, shardID}, nil
-=======
-func NewProposer(config *params.ShardConfig, client *mainchain.SMCClient, shardp2p sharding.ShardP2P, txpool sharding.TXPool, shardChainDb ethdb.Database, shardID int) (*Proposer, error) {
+func NewProposer(config *params.ShardConfig, client *mainchain.SMCClient, shardp2p *p2p.Server, txpool *txpool.TXPool, shardChainDb ethdb.Database, shardID int) (*Proposer, error) {
 	return &Proposer{config, client, shardp2p, txpool, shardChainDb, shardID}, nil
->>>>>>> 6889eedc
 }
 
 // Start the main loop for proposing collations.
