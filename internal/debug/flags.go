--- conflicted
+++ resolved
@@ -28,10 +28,7 @@
 	"github.com/ethereum/go-ethereum/log/term"
 	"github.com/ethereum/go-ethereum/metrics"
 	"github.com/ethereum/go-ethereum/metrics/exp"
-<<<<<<< HEAD
-=======
 	"github.com/fjl/memsize/memsizeui"
->>>>>>> 3d03dc07
 	colorable "github.com/mattn/go-colorable"
 	"gopkg.in/urfave/cli.v1"
 )
@@ -135,10 +132,6 @@
 
 	// pprof server
 	if ctx.GlobalBool(pprofFlag.Name) {
-		// Hook go-metrics into expvar on any /debug/metrics request, load all vars
-		// from the registry into expvar, and execute regular expvar handler.
-		exp.Exp(metrics.DefaultRegistry)
-
 		address := fmt.Sprintf("%s:%d", ctx.GlobalString(pprofAddrFlag.Name), ctx.GlobalInt(pprofPortFlag.Name))
 		StartPProf(address)
 	}
